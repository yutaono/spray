--- conflicted
+++ resolved
@@ -16,14 +16,9 @@
 
 package spray.httpx
 
-<<<<<<< HEAD
-import akka.util.{ Timeout, NonFatal }
 import akka.util.duration._
-=======
-import scala.concurrent.duration._
-import scala.util.control.NonFatal
+import akka.util.NonFatal
 import akka.util.Timeout
->>>>>>> af24d2fa
 import akka.actor.ActorRefFactory
 import spray.util.identityFunc
 import spray.http.HttpEntity
@@ -31,11 +26,7 @@
 package object marshalling {
 
   def marshal[T](value: T)(implicit marshaller: Marshaller[T], actorRefFactory: ActorRefFactory = null,
-<<<<<<< HEAD
                            timeout: Timeout = 1.second): Either[Throwable, HttpEntity] = {
-=======
-                           timeout: Timeout = 1 second span): Either[Throwable, HttpEntity] = {
->>>>>>> af24d2fa
     val ctx = marshalCollecting(value)
     ctx.entity match {
       case Some(entity) ⇒ Right(entity)
@@ -45,11 +36,7 @@
   }
 
   def marshalCollecting[T](value: T)(implicit marshaller: Marshaller[T], actorRefFactory: ActorRefFactory = null,
-<<<<<<< HEAD
                                      timeout: Timeout = 1.second): CollectingMarshallingContext = {
-=======
-                                     timeout: Timeout = 1 second span): CollectingMarshallingContext = {
->>>>>>> af24d2fa
     val ctx = new CollectingMarshallingContext
     try {
       marshaller(value, ctx)
