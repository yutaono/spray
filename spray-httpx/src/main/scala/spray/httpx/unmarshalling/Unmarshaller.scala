/*
 * Copyright (C) 2011-2013 spray.io
 *
 * Licensed under the Apache License, Version 2.0 (the "License");
 * you may not use this file except in compliance with the License.
 * You may obtain a copy of the License at
 *
 * http://www.apache.org/licenses/LICENSE-2.0
 *
 * Unless required by applicable law or agreed to in writing, software
 * distributed under the License is distributed on an "AS IS" BASIS,
 * WITHOUT WARRANTIES OR CONDITIONS OF ANY KIND, either express or implied.
 * See the License for the specific language governing permissions and
 * limitations under the License.
 */

package spray.httpx.unmarshalling

<<<<<<< HEAD
import akka.util.NonFatal
import spray.http._

abstract class SimpleUnmarshaller[T] extends Unmarshaller[T] {
  val canUnmarshalFrom: Seq[ContentTypeRange]

  def apply(entity: HttpEntity) = {
    entity match {
      case EmptyEntity ⇒ unmarshal(entity)
      case x: HttpBody if canUnmarshalFrom.exists(_.matches(x.contentType)) ⇒ unmarshal(entity)
      case _ ⇒ Left(UnsupportedContentType(canUnmarshalFrom.map(_.value).mkString("Expected '", "' or '", "'")))
    }
  }

  protected def unmarshal(entity: HttpEntity): Either[DeserializationError, T]

  /**
   * Helper method for turning exceptions occuring during evaluation of the named parameter into
   * [[spray.httpx.unmarshalling.MalformedContent]] instances.
   */
  protected def protect(f: ⇒ T): Either[DeserializationError, T] = {
    try Right(f)
    catch {
      case NonFatal(ex) ⇒ Left(MalformedContent(ex.getMessage, ex))
    }
  }
}
=======
import spray.http.{ HttpEntity, ContentTypeRange }
>>>>>>> af24d2fa

object Unmarshaller {
  def apply[T](unmarshalFrom: ContentTypeRange*)(f: PartialFunction[HttpEntity, T]): Unmarshaller[T] =
    new SimpleUnmarshaller[T] {
      val canUnmarshalFrom = unmarshalFrom
      def unmarshal(entity: HttpEntity) =
        if (f.isDefinedAt(entity)) protect(f(entity)) else Left(ContentExpected)
    }

  def delegate[A, B](unmarshalFrom: ContentTypeRange*)(f: A ⇒ B)(implicit mb: Unmarshaller[A]): Unmarshaller[B] =
    new SimpleUnmarshaller[B] {
      val canUnmarshalFrom = unmarshalFrom
      def unmarshal(entity: HttpEntity) = mb(entity).right.flatMap(a ⇒ protect(f(a)))
    }

  def forNonEmpty[T](implicit um: Unmarshaller[T]): Unmarshaller[T] =
    new Unmarshaller[T] {
      def apply(entity: HttpEntity) = if (entity.isEmpty) Left(ContentExpected) else um(entity)
    }
}<|MERGE_RESOLUTION|>--- conflicted
+++ resolved
@@ -16,37 +16,7 @@
 
 package spray.httpx.unmarshalling
 
-<<<<<<< HEAD
-import akka.util.NonFatal
-import spray.http._
-
-abstract class SimpleUnmarshaller[T] extends Unmarshaller[T] {
-  val canUnmarshalFrom: Seq[ContentTypeRange]
-
-  def apply(entity: HttpEntity) = {
-    entity match {
-      case EmptyEntity ⇒ unmarshal(entity)
-      case x: HttpBody if canUnmarshalFrom.exists(_.matches(x.contentType)) ⇒ unmarshal(entity)
-      case _ ⇒ Left(UnsupportedContentType(canUnmarshalFrom.map(_.value).mkString("Expected '", "' or '", "'")))
-    }
-  }
-
-  protected def unmarshal(entity: HttpEntity): Either[DeserializationError, T]
-
-  /**
-   * Helper method for turning exceptions occuring during evaluation of the named parameter into
-   * [[spray.httpx.unmarshalling.MalformedContent]] instances.
-   */
-  protected def protect(f: ⇒ T): Either[DeserializationError, T] = {
-    try Right(f)
-    catch {
-      case NonFatal(ex) ⇒ Left(MalformedContent(ex.getMessage, ex))
-    }
-  }
-}
-=======
 import spray.http.{ HttpEntity, ContentTypeRange }
->>>>>>> af24d2fa
 
 object Unmarshaller {
   def apply[T](unmarshalFrom: ContentTypeRange*)(f: PartialFunction[HttpEntity, T]): Unmarshaller[T] =
