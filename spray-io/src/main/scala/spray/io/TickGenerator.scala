--- conflicted
+++ resolved
@@ -36,17 +36,9 @@
           val commandPipeline = commandPL
 
           val eventPipeline: EPL = {
-<<<<<<< HEAD
-            case Tick ⇒
-              next = scheduleNext(); eventPL(Tick)
-            case x: Tcp.ConnectionClosed ⇒
-              next.cancel(); eventPL(x)
-            case x ⇒ eventPL(x)
-=======
             case Tick                    ⇒ { next = scheduleNext(); eventPL(Tick) }
             case x: Tcp.ConnectionClosed ⇒ { next.cancel(); eventPL(x) }
             case x                       ⇒ eventPL(x)
->>>>>>> ec71aace
           }
 
           def scheduleNext() = {
