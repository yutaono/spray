package spray.io

import akka.io._
import scala.collection.immutable.Queue
import akka.io.Tcp.{ CloseCommand, NoAck }
import scala.annotation.tailrec
import akka.util.ByteString

/**
 * Automated back-pressure handling is based on the idea that pressure
 * is created by the consumer but experienced at the producer side. E.g.
 * for http that means that a too big number of incoming requests is the
 * ultimate cause of an experienced bottleneck on the response sending side.
 *
 * The principle of applying back-pressure means that the best way of handling
 * pressure is by handling it at the root cause which means throttling the rate
 * at which work requests are coming in. That's the underlying assumption here:
 * work is generated on the incoming network side. If that's not true, e.g. when
 * the network stream is a truly bi-directional one (e.g. websockets) the strategy
 * presented here won't be optimal.
 *
 * How it works:
 *
 * No pressure:
 *   - forward all incoming data
 *   - send out ''n'' responses with NoAcks
 *   - send one response with Ack
 *   - once that ack was received we know all the former unacknowledged writes
 *     have been successful as well and don't need any further handling
 *
 * Pressure:
 *   - a Write fails, we know now that all former writes were successful, all
 *     latter ones, including the failed one were discarded (but we'll still receive CommandFailed
 *     messages for them as well)
 *   - the incoming side is informed to SuspendReading
 *   - we send ResumeWriting which is queued after all the Writes that will be discarded as well
 *   - once we receive WritingResumed go back to the no pressure mode and retry all of the buffered writes
 *   - we schedule a final write probe which will trigger ResumeReading when no lowWatermark is defined
 *   - once we receive the ack for that probe or the buffer size falls below a lowWatermark after
 *     an acknowledged Write, we ResumeReading
 *
 * Possible improvement:
 *   (see http://doc.akka.io/docs/akka/2.2.0-RC1/scala/io-tcp.html)
 *   - go into Ack based mode for a while after WritingResumed
 */
object BackPressureHandling {
  case class Ack(offset: Int) extends Tcp.Event
  object ResumeReadingNow extends Tcp.Event
  object CanCloseNow extends Tcp.Event
  val ProbeForWriteQueueEmpty = Tcp.Write(ByteString.empty, ResumeReadingNow)
  val ProbeForEndOfWriting = Tcp.Write(ByteString.empty, CanCloseNow)

  def apply(ackRate: Int, lowWatermark: Int = Int.MaxValue): PipelineStage =
    new PipelineStage {
      def apply(context: PipelineContext, commandPL: CPL, eventPL: EPL): Pipelines =
        new DynamicPipelines { effective ⇒
          import context.log

          become(writeThrough(new OutQueue(ackRate), isReading = true, closeCommand = None))

          /**
           * In this state all incoming write requests have already been relayed to the connection. There's a buffer
           * of still unacknowledged writes to retry when back-pressure is experienced.
           *
           * Invariant:
           *   * we've not experienced any failed writes
           */
          def writeThrough(out: OutQueue, isReading: Boolean, closeCommand: Option[Tcp.CloseCommand]): State = new State {
            def resumeReading(): Unit = {
              commandPL(Tcp.ResumeReading)
              become(writeThrough(out, isReading = true, closeCommand))
            }
            def writeFailed(idx: Int): Unit = {
              out.dequeue(idx - 1).foreach(eventPL)

              // go into buffering mode
              commandPL(Tcp.ResumeWriting)
              become(buffering(out, idx, isReading, closeCommand))
            }
            def isClosing = closeCommand.isDefined

            def commandPipeline = {
              case _: Tcp.Write if isClosing ⇒ log.warning("Can't process more writes when closing. Dropping...")
              case w @ Tcp.Write(data, NoAck(noAck)) ⇒
                if (noAck != null) log.warning("BackPressureHandling doesn't support custom NoAcks " + noAck)

                commandPL(out.enqueue(w))
              case w @ Tcp.Write(data, ack) ⇒ commandPL(out.enqueue(w, forceAck = true))
              case a @ Tcp.Abort            ⇒ commandPL(a) // always forward abort
              case c: Tcp.CloseCommand if out.queueEmpty ⇒
                commandPL(c)
                become(closed())
              case c: Tcp.CloseCommand ⇒
                if (isClosing) log.warning("Ignored duplicate close request when closing. " + c)
                else {
                  commandPL(ProbeForEndOfWriting)
                  become(writeThrough(out, isReading, Some(c)))
                }

              case c ⇒ commandPL(c)
            }

            def eventPipeline = {
              case Ack(idx) ⇒
                // dequeue and send out possible user level ack
                out.dequeue(idx).foreach(eventPL)

                if (!isReading && out.queueLength < lowWatermark) resumeReading()

              case Tcp.CommandFailed(Tcp.Write(_, NoAck(seq: Int))) ⇒ writeFailed(seq)
              case Tcp.CommandFailed(Tcp.Write(_, Ack(seq: Int)))   ⇒ writeFailed(seq)
              case Tcp.CommandFailed(ProbeForWriteQueueEmpty)       ⇒ writeFailed(out.nextSequenceNo)
              case Tcp.CommandFailed(ProbeForEndOfWriting) ⇒
                // just our probe failed, this still means the queue is empty and we can close now
                commandPL(closeCommand.get)
                become(closed())
              case ResumeReadingNow ⇒ if (!isReading) resumeReading()
              case CanCloseNow ⇒
                require(isClosing, "Received unexpected CanCloseNow when not closing")
                commandPL(closeCommand.get)
                become(closed())
              case e ⇒ eventPL(e)
            }
          }

          /**
           * The state where writing is suspended and we are waiting for WritingResumed. Reading will be suspended
           * if it currently isn't and if the connection isn't already going to be closed.
           */
          def buffering(out: OutQueue, failedSeq: Int, isReading: Boolean, closeCommand: Option[CloseCommand]): State = {
            def isClosing = closeCommand.isDefined

            if (!isClosing && isReading) {
              commandPL(Tcp.SuspendReading)
              buffering(out, failedSeq, isReading = false, closeCommand)
            } else new State {
              def commandPipeline = {
                case w: Tcp.Write ⇒
                  if (isClosing) log.warning("Can't process more writes when closing. Dropping...")
                  else out.enqueue(w)
                case a @ Tcp.Abort ⇒ commandPL(a)
                case c: Tcp.CloseCommand ⇒
                  if (isClosing) log.warning("Ignored duplicate close request (" + c + ") when closing.")
                  else {
                    // we can resume reading now (even if we don't expect any more to come in)
                    // because by definition more data read can't lead to more traffic on the
                    // writing side once the writing side was closed
                    if (!isReading) commandPL(Tcp.ResumeReading)
                    become(buffering(out, failedSeq, isReading = true, Some(c)))
                  }
                case c ⇒ commandPL(c)
              }
              def eventPipeline = {
                case Tcp.WritingResumed ⇒
                  // TODO: we are rebuilding the complete queue here to be sure all
                  // the side-effects have been applied as well
                  // This could be improved by reusing the internal data structures and
                  // just executing the side-effects

                  become(writeThrough(new OutQueue(ackRate, out.headSequenceNo), isReading = isReading, closeCommand = None))
                  out.queue.foreach(effective.commandPipeline) // commandPipeline is already in writeThrough state

                  // we run one special probe writing request to make sure we will ResumeReading when the queue is empty
                  if (!isClosing) commandPL(ProbeForWriteQueueEmpty)
                  // otherwise, if we are closing we replay the close as well
                  else effective.commandPipeline(closeCommand.get)

                case Tcp.CommandFailed(_: Tcp.Write)  ⇒ // Drop. This is expected.
                case Ack(seq) if seq == failedSeq - 1 ⇒
                // Ignore. This is expected since if the last successful write was an
                // ack'd one and the next one fails (because of the ack'd one still being in the queue)
                // the CommandFailed will be received before the Ack
                case Ack(seq) ⇒ log.warning("Unexpected Ack(" + seq + ") in buffering mode. length: " +
                  out.queueLength + " head: " + out.headSequenceNo)
                case e ⇒ eventPL(e)
              }
            }
          }

          def closed(): State = new State {
            def commandPipeline = {
<<<<<<< HEAD
              case c @ (_: Tcp.Write | _: Tcp.CloseCommand) ⇒ log.warning("Connection is already closed, dropping command " + c)
=======
              case c @ (_: Tcp.Write | _: Tcp.CloseCommand) ⇒ log.debug(s"Connection is already closed, dropping command $c")
>>>>>>> 1ec33d19
              case c                                        ⇒ commandPL(c)
            }
            def eventPipeline = {
              case CanCloseNow ⇒ // ignore here
              case e           ⇒ eventPL(e)
            }
          }
        }
    }

  /** A mutable queue of outgoing write requests */
  class OutQueue(ackRate: Int, _initialSequenceNo: Int = 0) {
    // the current number of unacked Writes
    private[this] var unacked = 0
    // our buffer of sent but unacked Writes
    private[this] var buffer = Queue.empty[Tcp.Write]
    // the sequence number of the first Write in the buffer
    private[this] var firstSequenceNo = _initialSequenceNo

    private[this] var length = 0

    def enqueue(w: Tcp.Write, forceAck: Boolean = false): Tcp.Write = {
      val seq = firstSequenceNo + length // is that efficient, otherwise maintain counter
      buffer = buffer.enqueue(w)
      length += 1

      val shouldAck = forceAck || unacked >= ackRate - 1

      // reset the counter whenever we Ack
      if (shouldAck) unacked = 0
      else unacked += 1

      val ack = if (shouldAck) Ack(seq) else NoAck(seq)
      Tcp.Write(w.data, ack)
    }
    @tailrec final def dequeue(upToSeq: Int): Option[Event] =
      if (firstSequenceNo < upToSeq) {
        firstSequenceNo += 1
        assert(!buffer.front.wantsAck) // as we would lose it here
        buffer = buffer.tail
        length -= 1
        dequeue(upToSeq)
      } else if (firstSequenceNo == upToSeq) { // the last one may contain an ack to send
        firstSequenceNo += 1
        val front = buffer.front
        buffer = buffer.tail
        length -= 1

        if (front.wantsAck) Some(front.ack)
        else None
      } else if (firstSequenceNo - 1 == upToSeq) None // first one failed
      else throw new IllegalStateException("Shouldn't get here, " + firstSequenceNo + " > " + upToSeq)

    def queue: Queue[Tcp.Write] = buffer
    def queueEmpty: Boolean = length == 0
    def queueLength: Int = length
    def headSequenceNo = firstSequenceNo
    def nextSequenceNo = firstSequenceNo + length
  }
}<|MERGE_RESOLUTION|>--- conflicted
+++ resolved
@@ -179,11 +179,7 @@
 
           def closed(): State = new State {
             def commandPipeline = {
-<<<<<<< HEAD
               case c @ (_: Tcp.Write | _: Tcp.CloseCommand) ⇒ log.warning("Connection is already closed, dropping command " + c)
-=======
-              case c @ (_: Tcp.Write | _: Tcp.CloseCommand) ⇒ log.debug(s"Connection is already closed, dropping command $c")
->>>>>>> 1ec33d19
               case c                                        ⇒ commandPL(c)
             }
             def eventPipeline = {
