--- conflicted
+++ resolved
@@ -64,13 +64,8 @@
   implicit object StringRenderer extends Renderer[String] {
     def render[R <: Rendering](r: R, value: String): R = r ~~ value
   }
-<<<<<<< HEAD
-  implicit object BytesRenderer extends Renderer[Array[Byte]] {
-    def render[R <: Rendering](r: R, value: Array[Byte]): R = r ~~ value
-=======
   implicit object HttpDataRenderer extends Renderer[HttpData] {
-    def render[R <: Rendering](r: R, value: HttpData): r.type = r ~~ value
->>>>>>> ac77fee6
+    def render[R <: Rendering](r: R, value: HttpData): R = r ~~ value
   }
   implicit object CharsRenderer extends Renderer[Array[Char]] {
     def render[R <: Rendering](r: R, value: Array[Char]): R = r ~~ value
@@ -269,12 +264,12 @@
   bsb.sizeHint(rawBytesSizeHint)
 
   def ~~(char: Char): this.type = {
-    bsb.putByte(char.toByte)
+    bsb += char.toByte
     this
   }
 
   def ~~(bytes: Array[Byte]): this.type = {
-    bsb.putBytes(bytes)
+    bsb ++= bytes
     this
   }
 
@@ -294,9 +289,8 @@
     hdb.result()
   }
 
-  private def closeBsb(): Unit =
-    if (bsb.length > 0) {
-      hdb += HttpData(bsb.result())
-      bsb.clear()
-    }
+  private def closeBsb(): Unit = {
+    hdb += HttpData(bsb.result())
+    bsb.clear()
+  }
 }