--- conflicted
+++ resolved
@@ -24,11 +24,7 @@
 private[parser] trait AcceptLanguageHeader {
   this: Parser with ProtocolParameterRules ⇒
 
-<<<<<<< HEAD
-  def ACCEPT_LANGUAGE = rule(
-=======
   def `*Accept-Language` = rule(
->>>>>>> af24d2fa
     oneOrMore(LanguageRangeDef, separator = ListSep) ~ EOI ~~> (HttpHeaders.`Accept-Language`(_)))
 
   def LanguageRangeDef = rule {
