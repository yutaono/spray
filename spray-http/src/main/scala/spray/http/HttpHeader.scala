/*
 * Copyright © 2011-2013 the spray project <http://spray.io>
 *
 * Licensed under the Apache License, Version 2.0 (the "License");
 * you may not use this file except in compliance with the License.
 * You may obtain a copy of the License at
 *
 * http://www.apache.org/licenses/LICENSE-2.0
 *
 * Unless required by applicable law or agreed to in writing, software
 * distributed under the License is distributed on an "AS IS" BASIS,
 * WITHOUT WARRANTIES OR CONDITIONS OF ANY KIND, either express or implied.
 * See the License for the specific language governing permissions and
 * limitations under the License.
 */

package spray.http

import scala.annotation.{ implicitNotFound, tailrec }
import java.net.InetSocketAddress
import spray.util._

abstract class HttpHeader extends ToStringRenderable {
  def name: String
  def value: String
  def lowercaseName: String
  def is(nameInLowerCase: String): Boolean = lowercaseName == nameInLowerCase
  def isNot(nameInLowerCase: String): Boolean = lowercaseName != nameInLowerCase
}

object HttpHeader {
  def unapply(header: HttpHeader): Option[(String, String)] = Some((header.lowercaseName, header.value))
}

object HttpHeaders {

  object ProtectedHeaderCreation {
    @implicitNotFound("Headers of this type are managed automatically by spray. If you are sure that creating instances " +
      "manually is required in your use case `import HttpHeaders.ProtectedHeaderCreation.enable` to override this warning.")
    sealed trait Enabled
    implicit def enable: Enabled = null
  }
  import ProtectedHeaderCreation.enable

  sealed abstract class ModeledCompanion extends Renderable {
    val name = {
      val n = getClass.getName
      n.substring(n.indexOf('$') + 1, n.length - 1).replace("$minus", "-")
    }
    val lowercaseName = name.toLowerCase
    private[this] val nameBytes = name.getAsciiBytes
    def render[R <: Rendering](r: R): R = r ~~ nameBytes ~~ ':' ~~ ' '
  }

  sealed abstract class ModeledHeader extends HttpHeader with Serializable {
    def name: String = companion.name
    def value: String = renderValue(new StringRendering).get
    def lowercaseName: String = companion.lowercaseName
    def render[R <: Rendering](r: R): R = renderValue(r ~~ companion)
    def renderValue[R <: Rendering](r: R): R
    protected def companion: ModeledCompanion
  }

  object Accept extends ModeledCompanion {
    def apply(first: MediaRange, more: MediaRange*): Accept = apply(first +: more)
    implicit val rangesRenderer = Renderer.defaultSeqRenderer[MediaRange] // cache
  }
  case class Accept(mediaRanges: Seq[MediaRange]) extends ModeledHeader {
    import Accept.rangesRenderer
    def renderValue[R <: Rendering](r: R): R = r ~~ mediaRanges
    protected def companion = Accept
  }

  object `Accept-Charset` extends ModeledCompanion {
    def apply(first: HttpCharsetRange, more: HttpCharsetRange*): `Accept-Charset` = apply(first +: more)
    implicit val rangesRenderer = Renderer.defaultSeqRenderer[HttpCharsetRange] // cache
  }
  case class `Accept-Charset`(charsetRanges: Seq[HttpCharsetRange]) extends ModeledHeader {
    import `Accept-Charset`.rangesRenderer
    def renderValue[R <: Rendering](r: R): R = r ~~ charsetRanges
    protected def companion = `Accept-Charset`
  }

  object `Accept-Encoding` extends ModeledCompanion {
    def apply(first: HttpEncodingRange, more: HttpEncodingRange*): `Accept-Encoding` = apply(first +: more)
    implicit val rangesRenderer = Renderer.defaultSeqRenderer[HttpEncodingRange] // cache
  }
  case class `Accept-Encoding`(encodings: Seq[HttpEncodingRange]) extends ModeledHeader {
    import `Accept-Encoding`.rangesRenderer
    def renderValue[R <: Rendering](r: R): R = r ~~ encodings
    protected def companion = `Accept-Encoding`
  }

  object `Accept-Language` extends ModeledCompanion {
    def apply(first: LanguageRange, more: LanguageRange*): `Accept-Language` = apply(first +: more)
    implicit val rangesRenderer = Renderer.defaultSeqRenderer[LanguageRange] // cache
  }
  case class `Accept-Language`(languages: Seq[LanguageRange]) extends ModeledHeader {
    import `Accept-Language`.rangesRenderer
    def renderValue[R <: Rendering](r: R): R = r ~~ languages
    protected def companion = `Accept-Language`
  }

<<<<<<< HEAD
  object `Access-Control-Allow-Origin` extends ModeledCompanion
  case class `Access-Control-Allow-Origin`(origin: Uri) extends ModeledHeader {
    def renderValue[R <: Rendering](r: R): R = r ~~ origin
    protected def companion = `Access-Control-Allow-Origin`
  }

  object `Access-Control-Expose-Headers` extends ModeledCompanion {
    def apply(first: String, more: String*): `Access-Control-Expose-Headers` = apply(first +: more)
    implicit val headersRenderer = Renderer.defaultSeqRenderer[String]
  }
  case class `Access-Control-Expose-Headers`(headers: Seq[String]) extends ModeledHeader {
    import `Access-Control-Expose-Headers`.headersRenderer
    def renderValue[R <: Rendering](r: R): R = r ~~ headers
    protected def companion = `Access-Control-Expose-Headers`
  }

  object `Access-Control-Max-Age` extends ModeledCompanion
  case class `Access-Control-Max-Age`(deltaSeconds: Long) extends ModeledHeader {
    require(deltaSeconds >= 0, "deltaSeconds must be >= 0")
    def renderValue[R <: Rendering](r: R): R = r ~~ deltaSeconds
    protected def companion = `Access-Control-Max-Age`
  }

=======
>>>>>>> 0bbf8670
  object `Access-Control-Allow-Credentials` extends ModeledCompanion
  case class `Access-Control-Allow-Credentials`(allow: Boolean) extends ModeledHeader {
    def renderValue[R <: Rendering](r: R): R = r ~~ allow.toString
    protected def companion = `Access-Control-Allow-Credentials`
  }
  object `Access-Control-Allow-Headers` extends ModeledCompanion {
    def apply(first: String, more: String*): `Access-Control-Allow-Headers` = apply(first +: more)
    implicit val headersRenderer = Renderer.defaultSeqRenderer[String]
  }
  case class `Access-Control-Allow-Headers`(headers: Seq[String]) extends ModeledHeader {
    import `Access-Control-Allow-Headers`.headersRenderer
    def renderValue[R <: Rendering](r: R): r.type = r ~~ headers
    protected def companion = `Access-Control-Allow-Headers`
  }

  object `Access-Control-Allow-Methods` extends ModeledCompanion {
    def apply(first: HttpMethod, more: HttpMethod*): `Access-Control-Allow-Methods` = apply(first +: more)
    implicit val methodsRenderer = Renderer.defaultSeqRenderer[HttpMethod]
  }
  case class `Access-Control-Allow-Methods`(methods: Seq[HttpMethod]) extends ModeledHeader {
    import `Access-Control-Allow-Methods`.methodsRenderer
    def renderValue[R <: Rendering](r: R): R = r ~~ methods
    protected def companion = `Access-Control-Allow-Methods`
  }
  object `Access-Control-Allow-Origin` extends ModeledCompanion
  case class `Access-Control-Allow-Origin`(allowedOrigins: AllowedOrigins) extends ModeledHeader {
    def renderValue[R <: Rendering](r: R): r.type = r ~~ allowedOrigins
    protected def companion = `Access-Control-Allow-Origin`
  }

  object `Access-Control-Request-Headers` extends ModeledCompanion {
    def apply(first: String, more: String*): `Access-Control-Request-Headers` = apply(first +: more)
    implicit val headersRenderer = Renderer.defaultSeqRenderer[String]
  }
<<<<<<< HEAD
  case class `Access-Control-Allow-Headers`(headers: Seq[String]) extends ModeledHeader {
    import `Access-Control-Allow-Headers`.headersRenderer
    def renderValue[R <: Rendering](r: R): R = r ~~ headers
    protected def companion = `Access-Control-Allow-Headers`
=======
  case class `Access-Control-Request-Headers`(headers: Seq[String]) extends ModeledHeader {
    import `Access-Control-Request-Headers`.headersRenderer
    def renderValue[R <: Rendering](r: R): r.type = r ~~ headers
    protected def companion = `Access-Control-Request-Headers`
>>>>>>> 0bbf8670
  }

  object `Access-Control-Request-Method` extends ModeledCompanion
  case class `Access-Control-Request-Method`(method: HttpMethod) extends ModeledHeader {
    def renderValue[R <: Rendering](r: R): R = r ~~ method
    protected def companion = `Access-Control-Request-Method`
  }

  object `Access-Control-Expose-Headers` extends ModeledCompanion {
    def apply(first: String, more: String*): `Access-Control-Expose-Headers` = apply(first +: more)
    implicit val headersRenderer = Renderer.defaultSeqRenderer[String]
  }
<<<<<<< HEAD
  case class `Access-Control-Request-Headers`(headers: Seq[String]) extends ModeledHeader {
    import `Access-Control-Request-Headers`.headersRenderer
    def renderValue[R <: Rendering](r: R): R = r ~~ headers
    protected def companion = `Access-Control-Request-Headers`
=======
  case class `Access-Control-Expose-Headers`(headers: Seq[String]) extends ModeledHeader {
    import `Access-Control-Expose-Headers`.headersRenderer
    def renderValue[R <: Rendering](r: R): r.type = r ~~ headers
    protected def companion = `Access-Control-Expose-Headers`
  }

  object `Access-Control-Max-Age` extends ModeledCompanion
  case class `Access-Control-Max-Age`(deltaSeconds: Long) extends ModeledHeader {
    require(deltaSeconds >= 0, "deltaSeconds must be >= 0")
    def renderValue[R <: Rendering](r: R): r.type = r ~~ deltaSeconds
    protected def companion = `Access-Control-Max-Age`
>>>>>>> 0bbf8670
  }

  object Authorization extends ModeledCompanion
  case class Authorization(credentials: HttpCredentials) extends ModeledHeader {
    def renderValue[R <: Rendering](r: R): R = r ~~ credentials
    protected def companion = Authorization
  }

  object `Cache-Control` extends ModeledCompanion {
    def apply(first: CacheDirective, more: CacheDirective*): `Cache-Control` = apply(first +: more)
    implicit val directivesRenderer = Renderer.defaultSeqRenderer[CacheDirective] // cache
  }
  case class `Cache-Control`(directives: Seq[CacheDirective]) extends ModeledHeader {
    import `Cache-Control`.directivesRenderer
    def renderValue[R <: Rendering](r: R): R = r ~~ directives
    protected def companion = `Cache-Control`
  }

  object Connection extends ModeledCompanion {
    def apply(first: String, more: String*): Connection = apply(first +: more)
    implicit val tokensRenderer = Renderer.defaultSeqRenderer[String] // cache
  }
  case class Connection(tokens: Seq[String]) extends ModeledHeader {
    import Connection.tokensRenderer
    def renderValue[R <: Rendering](r: R): R = r ~~ tokens
    def hasClose = has("close")
    def hasKeepAlive = has("keep-alive")
    @tailrec private def has(item: String, ix: Int = 0): Boolean =
      if (ix < tokens.length)
        if (tokens(ix) equalsIgnoreCase item) true
        else has(item, ix + 1)
      else false
    protected def companion = Connection
  }

  // see http://tools.ietf.org/html/rfc2183
  object `Content-Disposition` extends ModeledCompanion
  case class `Content-Disposition`(dispositionType: String, parameters: Map[String, String] = Map.empty) extends ModeledHeader {
    def renderValue[R <: Rendering](r: R): R = {
      r ~~ dispositionType
      if (parameters.nonEmpty) parameters foreach { case (k, v) ⇒ r ~~ ';' ~~ ' ' ~~ k ~~ '=' ~~# v }
      r
    }
    protected def companion = `Content-Disposition`
  }

  object `Content-Encoding` extends ModeledCompanion
  case class `Content-Encoding`(encoding: HttpEncoding) extends ModeledHeader {
    def renderValue[R <: Rendering](r: R): R = r ~~ encoding
    protected def companion = `Content-Encoding`
  }

  object `Content-Length` extends ModeledCompanion
  case class `Content-Length`(length: Long)(implicit ev: ProtectedHeaderCreation.Enabled) extends ModeledHeader {
    def renderValue[R <: Rendering](r: R): R = r ~~ length
    protected def companion = `Content-Length`
  }

  object `Content-Type` extends ModeledCompanion
  case class `Content-Type`(contentType: ContentType)(implicit ev: ProtectedHeaderCreation.Enabled) extends ModeledHeader {
    def renderValue[R <: Rendering](r: R): R = r ~~ contentType
    protected def companion = `Content-Type`
  }

  object Cookie extends ModeledCompanion {
    def apply(first: HttpCookie, more: HttpCookie*): `Cookie` = apply(first +: more)
    implicit val cookiesRenderer: Renderer[Seq[HttpCookie]] =
      Renderer.seqRenderer(separator = "; ") // cache
  }
  case class Cookie(cookies: Seq[HttpCookie]) extends ModeledHeader {
    import Cookie.cookiesRenderer
    def renderValue[R <: Rendering](r: R): R = r ~~ cookies
    protected def companion = Cookie
  }

  object Date extends ModeledCompanion
  case class Date(date: DateTime)(implicit ev: ProtectedHeaderCreation.Enabled) extends ModeledHeader {
    def renderValue[R <: Rendering](r: R): R = date.renderRfc1123DateTimeString(r)
    protected def companion = Date
  }

  object Expect extends ModeledCompanion {
    def apply(first: String, more: String*): Expect = apply(first +: more)
    implicit val expectationsRenderer = Renderer.defaultSeqRenderer[String] // cache
  }
  case class Expect(expectations: Seq[String]) extends ModeledHeader {
    import Expect.expectationsRenderer
    def renderValue[R <: Rendering](r: R): R = r ~~ expectations
    def has100continue = expectations.exists(_ equalsIgnoreCase "100-continue")
    protected def companion = Expect
  }

  object Host extends ModeledCompanion {
    def apply(address: InetSocketAddress): Host = apply(address.getHostName, address.getPort)
    val empty = Host("")
  }
  case class Host(host: String, port: Int = 0) extends ModeledHeader {
    require((port >> 16) == 0, "Illegal port: " + port)
    def isEmpty = host.isEmpty
    def renderValue[R <: Rendering](r: R): R = if (port > 0) r ~~ host ~~ ':' ~~ port else r ~~ host
    protected def companion = Host
  }

  object `Last-Modified` extends ModeledCompanion
  case class `Last-Modified`(date: DateTime) extends ModeledHeader {
    def renderValue[R <: Rendering](r: R): R = date.renderRfc1123DateTimeString(r)
    protected def companion = `Last-Modified`
  }

  object Location extends ModeledCompanion
  case class Location(uri: Uri) extends ModeledHeader {
    def renderValue[R <: Rendering](r: R): R = r ~~ uri
    protected def companion = Location
  }

  object Origin extends ModeledCompanion
<<<<<<< HEAD
  case class Origin(origin: Uri) extends ModeledHeader {
    def renderValue[R <: Rendering](r: R): R = r ~~ origin
=======
  case class Origin(originList: Seq[HttpOrigin]) extends ModeledHeader {
    def renderValue[R <: Rendering](r: R): r.type = r ~~ originList
>>>>>>> 0bbf8670
    protected def companion = Origin
  }

  object `Proxy-Authenticate` extends ModeledCompanion {
    def apply(first: HttpChallenge, more: HttpChallenge*): `Proxy-Authenticate` = apply(first +: more)
    implicit val challengesRenderer = Renderer.defaultSeqRenderer[HttpChallenge] // cache
  }
  case class `Proxy-Authenticate`(challenges: Seq[HttpChallenge]) extends ModeledHeader {
    import `Proxy-Authenticate`.challengesRenderer
    def renderValue[R <: Rendering](r: R): r.type = r ~~ challenges
    protected def companion = `Proxy-Authenticate`
  }

  object `Proxy-Authorization` extends ModeledCompanion
  case class `Proxy-Authorization`(credentials: HttpCredentials) extends ModeledHeader {
    def renderValue[R <: Rendering](r: R): r.type = r ~~ credentials
    protected def companion = `Proxy-Authorization`
  }

  object `Raw-Request-URI` extends ModeledCompanion
  case class `Raw-Request-URI`(uri: String) extends ModeledHeader {
    def renderValue[R <: Rendering](r: R): R = r ~~ uri
    protected def companion = `Raw-Request-URI`
  }

  object `Remote-Address` extends ModeledCompanion
  case class `Remote-Address`(ip: HttpIp) extends ModeledHeader {
    def renderValue[R <: Rendering](r: R): R = r ~~ ip
    protected def companion = `Remote-Address`
  }

  object Server extends ModeledCompanion {
    def apply(products: String): Server = apply(ProductVersion.parseMultiple(products))
    def apply(first: ProductVersion, more: ProductVersion*): Server = apply(first +: more)
  }
  case class Server(products: Seq[ProductVersion])(implicit ev: ProtectedHeaderCreation.Enabled) extends ModeledHeader {
<<<<<<< HEAD
    import Server.productsRenderer
    def renderValue[R <: Rendering](r: R): R = r ~~ products
=======
    def renderValue[R <: Rendering](r: R): r.type = r ~~ products
>>>>>>> 0bbf8670
    protected def companion = Server
  }

  object `Set-Cookie` extends ModeledCompanion
  case class `Set-Cookie`(cookie: HttpCookie) extends ModeledHeader {
    def renderValue[R <: Rendering](r: R): R = r ~~ cookie
    protected def companion = `Set-Cookie`
  }

  object `Transfer-Encoding` extends ModeledCompanion {
    def apply(first: String, more: String*): `Transfer-Encoding` = apply(first +: more)
    implicit val encodingsRenderer = Renderer.defaultSeqRenderer[String] // cache
  }
  case class `Transfer-Encoding`(encodings: Seq[String])(implicit ev: ProtectedHeaderCreation.Enabled) extends ModeledHeader {
    import `Transfer-Encoding`.encodingsRenderer
    def renderValue[R <: Rendering](r: R): R = r ~~ encodings
    def hasChunked: Boolean = {
      @tailrec def rec(ix: Int = 0): Boolean =
        if (ix < encodings.size)
          if (encodings(ix) equalsIgnoreCase "chunked") true
          else rec(ix + 1)
        else false
      rec()
    }
    protected def companion = `Transfer-Encoding`
  }

  object `User-Agent` extends ModeledCompanion {
    def apply(products: String): `User-Agent` = apply(ProductVersion.parseMultiple(products))
    def apply(first: ProductVersion, more: ProductVersion*): `User-Agent` = apply(first +: more)
  }
  case class `User-Agent`(products: Seq[ProductVersion])(implicit ev: ProtectedHeaderCreation.Enabled) extends ModeledHeader {
<<<<<<< HEAD
    import `User-Agent`.productsRenderer
    def renderValue[R <: Rendering](r: R): R = r ~~ products
=======
    def renderValue[R <: Rendering](r: R): r.type = r ~~ products
>>>>>>> 0bbf8670
    protected def companion = `User-Agent`
  }

  object `WWW-Authenticate` extends ModeledCompanion {
    def apply(first: HttpChallenge, more: HttpChallenge*): `WWW-Authenticate` = apply(first +: more)
    implicit val challengesRenderer = Renderer.defaultSeqRenderer[HttpChallenge] // cache
  }
  case class `WWW-Authenticate`(challenges: Seq[HttpChallenge]) extends ModeledHeader {
    import `WWW-Authenticate`.challengesRenderer
    def renderValue[R <: Rendering](r: R): R = r ~~ challenges
    protected def companion = `WWW-Authenticate`
  }

  object `X-Forwarded-For` extends ModeledCompanion {
    def apply(first: HttpIp, more: HttpIp*): `X-Forwarded-For` = apply((first +: more).map(Some(_)))
    implicit val ipsRenderer = Renderer.defaultSeqRenderer[Option[HttpIp]](Renderer.optionRenderer("unknown"))
  }
  case class `X-Forwarded-For`(ips: Seq[Option[HttpIp]]) extends ModeledHeader {
    import `X-Forwarded-For`.ipsRenderer
    def renderValue[R <: Rendering](r: R): R = r ~~ ips
    protected def companion = `X-Forwarded-For`
  }

  /**
   * Provides information about the SSL session the message was received over.
   *
   * For non-certificate based cipher suites (e.g., Kerberos), `localCertificates` and `peerCertificates` are both empty lists.
   */
  object `SSL-Session-Info` extends ModeledCompanion
  case class `SSL-Session-Info`(info: SSLSessionInfo) extends ModeledHeader {
    def renderValue[R <: Rendering](r: R): R = r ~~ "peer = " ~~ info.peerPrincipal.map { _.toString }.getOrElse("none")
    protected def companion = `SSL-Session-Info`
    override def toString = name + '(' + info + ')'
  }

  case class RawHeader(name: String, value: String) extends HttpHeader {
    val lowercaseName = name.toLowerCase
    def render[R <: Rendering](r: R): R = r ~~ name ~~ ':' ~~ ' ' ~~ value
  }
}<|MERGE_RESOLUTION|>--- conflicted
+++ resolved
@@ -101,11 +101,50 @@
     protected def companion = `Accept-Language`
   }
 
-<<<<<<< HEAD
+  object `Access-Control-Allow-Credentials` extends ModeledCompanion
+  case class `Access-Control-Allow-Credentials`(allow: Boolean) extends ModeledHeader {
+    def renderValue[R <: Rendering](r: R): R = r ~~ allow.toString
+    protected def companion = `Access-Control-Allow-Credentials`
+  }
+  object `Access-Control-Allow-Headers` extends ModeledCompanion {
+    def apply(first: String, more: String*): `Access-Control-Allow-Headers` = apply(first +: more)
+    implicit val headersRenderer = Renderer.defaultSeqRenderer[String]
+  }
+  case class `Access-Control-Allow-Headers`(headers: Seq[String]) extends ModeledHeader {
+    import `Access-Control-Allow-Headers`.headersRenderer
+    def renderValue[R <: Rendering](r: R): R = r ~~ headers
+    protected def companion = `Access-Control-Allow-Headers`
+  }
+
+  object `Access-Control-Allow-Methods` extends ModeledCompanion {
+    def apply(first: HttpMethod, more: HttpMethod*): `Access-Control-Allow-Methods` = apply(first +: more)
+    implicit val methodsRenderer = Renderer.defaultSeqRenderer[HttpMethod]
+  }
+  case class `Access-Control-Allow-Methods`(methods: Seq[HttpMethod]) extends ModeledHeader {
+    import `Access-Control-Allow-Methods`.methodsRenderer
+    def renderValue[R <: Rendering](r: R): R = r ~~ methods
+    protected def companion = `Access-Control-Allow-Methods`
+  }
   object `Access-Control-Allow-Origin` extends ModeledCompanion
-  case class `Access-Control-Allow-Origin`(origin: Uri) extends ModeledHeader {
-    def renderValue[R <: Rendering](r: R): R = r ~~ origin
+  case class `Access-Control-Allow-Origin`(allowedOrigins: AllowedOrigins) extends ModeledHeader {
+    def renderValue[R <: Rendering](r: R): R = r ~~ allowedOrigins
     protected def companion = `Access-Control-Allow-Origin`
+  }
+
+  object `Access-Control-Request-Headers` extends ModeledCompanion {
+    def apply(first: String, more: String*): `Access-Control-Request-Headers` = apply(first +: more)
+    implicit val headersRenderer = Renderer.defaultSeqRenderer[String]
+  }
+  case class `Access-Control-Request-Headers`(headers: Seq[String]) extends ModeledHeader {
+    import `Access-Control-Request-Headers`.headersRenderer
+    def renderValue[R <: Rendering](r: R): R = r ~~ headers
+    protected def companion = `Access-Control-Request-Headers`
+  }
+
+  object `Access-Control-Request-Method` extends ModeledCompanion
+  case class `Access-Control-Request-Method`(method: HttpMethod) extends ModeledHeader {
+    def renderValue[R <: Rendering](r: R): R = r ~~ method
+    protected def companion = `Access-Control-Request-Method`
   }
 
   object `Access-Control-Expose-Headers` extends ModeledCompanion {
@@ -123,85 +162,6 @@
     require(deltaSeconds >= 0, "deltaSeconds must be >= 0")
     def renderValue[R <: Rendering](r: R): R = r ~~ deltaSeconds
     protected def companion = `Access-Control-Max-Age`
-  }
-
-=======
->>>>>>> 0bbf8670
-  object `Access-Control-Allow-Credentials` extends ModeledCompanion
-  case class `Access-Control-Allow-Credentials`(allow: Boolean) extends ModeledHeader {
-    def renderValue[R <: Rendering](r: R): R = r ~~ allow.toString
-    protected def companion = `Access-Control-Allow-Credentials`
-  }
-  object `Access-Control-Allow-Headers` extends ModeledCompanion {
-    def apply(first: String, more: String*): `Access-Control-Allow-Headers` = apply(first +: more)
-    implicit val headersRenderer = Renderer.defaultSeqRenderer[String]
-  }
-  case class `Access-Control-Allow-Headers`(headers: Seq[String]) extends ModeledHeader {
-    import `Access-Control-Allow-Headers`.headersRenderer
-    def renderValue[R <: Rendering](r: R): r.type = r ~~ headers
-    protected def companion = `Access-Control-Allow-Headers`
-  }
-
-  object `Access-Control-Allow-Methods` extends ModeledCompanion {
-    def apply(first: HttpMethod, more: HttpMethod*): `Access-Control-Allow-Methods` = apply(first +: more)
-    implicit val methodsRenderer = Renderer.defaultSeqRenderer[HttpMethod]
-  }
-  case class `Access-Control-Allow-Methods`(methods: Seq[HttpMethod]) extends ModeledHeader {
-    import `Access-Control-Allow-Methods`.methodsRenderer
-    def renderValue[R <: Rendering](r: R): R = r ~~ methods
-    protected def companion = `Access-Control-Allow-Methods`
-  }
-  object `Access-Control-Allow-Origin` extends ModeledCompanion
-  case class `Access-Control-Allow-Origin`(allowedOrigins: AllowedOrigins) extends ModeledHeader {
-    def renderValue[R <: Rendering](r: R): r.type = r ~~ allowedOrigins
-    protected def companion = `Access-Control-Allow-Origin`
-  }
-
-  object `Access-Control-Request-Headers` extends ModeledCompanion {
-    def apply(first: String, more: String*): `Access-Control-Request-Headers` = apply(first +: more)
-    implicit val headersRenderer = Renderer.defaultSeqRenderer[String]
-  }
-<<<<<<< HEAD
-  case class `Access-Control-Allow-Headers`(headers: Seq[String]) extends ModeledHeader {
-    import `Access-Control-Allow-Headers`.headersRenderer
-    def renderValue[R <: Rendering](r: R): R = r ~~ headers
-    protected def companion = `Access-Control-Allow-Headers`
-=======
-  case class `Access-Control-Request-Headers`(headers: Seq[String]) extends ModeledHeader {
-    import `Access-Control-Request-Headers`.headersRenderer
-    def renderValue[R <: Rendering](r: R): r.type = r ~~ headers
-    protected def companion = `Access-Control-Request-Headers`
->>>>>>> 0bbf8670
-  }
-
-  object `Access-Control-Request-Method` extends ModeledCompanion
-  case class `Access-Control-Request-Method`(method: HttpMethod) extends ModeledHeader {
-    def renderValue[R <: Rendering](r: R): R = r ~~ method
-    protected def companion = `Access-Control-Request-Method`
-  }
-
-  object `Access-Control-Expose-Headers` extends ModeledCompanion {
-    def apply(first: String, more: String*): `Access-Control-Expose-Headers` = apply(first +: more)
-    implicit val headersRenderer = Renderer.defaultSeqRenderer[String]
-  }
-<<<<<<< HEAD
-  case class `Access-Control-Request-Headers`(headers: Seq[String]) extends ModeledHeader {
-    import `Access-Control-Request-Headers`.headersRenderer
-    def renderValue[R <: Rendering](r: R): R = r ~~ headers
-    protected def companion = `Access-Control-Request-Headers`
-=======
-  case class `Access-Control-Expose-Headers`(headers: Seq[String]) extends ModeledHeader {
-    import `Access-Control-Expose-Headers`.headersRenderer
-    def renderValue[R <: Rendering](r: R): r.type = r ~~ headers
-    protected def companion = `Access-Control-Expose-Headers`
-  }
-
-  object `Access-Control-Max-Age` extends ModeledCompanion
-  case class `Access-Control-Max-Age`(deltaSeconds: Long) extends ModeledHeader {
-    require(deltaSeconds >= 0, "deltaSeconds must be >= 0")
-    def renderValue[R <: Rendering](r: R): r.type = r ~~ deltaSeconds
-    protected def companion = `Access-Control-Max-Age`
->>>>>>> 0bbf8670
   }
 
   object Authorization extends ModeledCompanion
@@ -318,13 +278,8 @@
   }
 
   object Origin extends ModeledCompanion
-<<<<<<< HEAD
-  case class Origin(origin: Uri) extends ModeledHeader {
-    def renderValue[R <: Rendering](r: R): R = r ~~ origin
-=======
   case class Origin(originList: Seq[HttpOrigin]) extends ModeledHeader {
-    def renderValue[R <: Rendering](r: R): r.type = r ~~ originList
->>>>>>> 0bbf8670
+    def renderValue[R <: Rendering](r: R): R = r ~~ originList
     protected def companion = Origin
   }
 
@@ -361,12 +316,7 @@
     def apply(first: ProductVersion, more: ProductVersion*): Server = apply(first +: more)
   }
   case class Server(products: Seq[ProductVersion])(implicit ev: ProtectedHeaderCreation.Enabled) extends ModeledHeader {
-<<<<<<< HEAD
-    import Server.productsRenderer
     def renderValue[R <: Rendering](r: R): R = r ~~ products
-=======
-    def renderValue[R <: Rendering](r: R): r.type = r ~~ products
->>>>>>> 0bbf8670
     protected def companion = Server
   }
 
@@ -399,12 +349,7 @@
     def apply(first: ProductVersion, more: ProductVersion*): `User-Agent` = apply(first +: more)
   }
   case class `User-Agent`(products: Seq[ProductVersion])(implicit ev: ProtectedHeaderCreation.Enabled) extends ModeledHeader {
-<<<<<<< HEAD
-    import `User-Agent`.productsRenderer
     def renderValue[R <: Rendering](r: R): R = r ~~ products
-=======
-    def renderValue[R <: Rendering](r: R): r.type = r ~~ products
->>>>>>> 0bbf8670
     protected def companion = `User-Agent`
   }
 
