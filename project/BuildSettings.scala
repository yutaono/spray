import sbt._
import Keys._
import com.typesafe.sbt.SbtScalariform
import com.typesafe.sbt.SbtScalariform.ScalariformKeys
import sbtassembly.Plugin.AssemblyKeys._
import sbtassembly.Plugin._
import sbtunidoc.Plugin._
import sbtunidoc.Plugin.UnidocKeys._
import spray.revolver.RevolverPlugin.Revolver
import com.typesafe.sbt.osgi.SbtOsgi
import SbtOsgi._

object BuildSettings {
  val VERSION = "1.2-M8"

  lazy val basicSettings = seq(
    version               := NightlyBuildSupport.buildVersion(VERSION),
    homepage              := Some(new URL("http://spray.io")),
    organization          := "io.spray",
    organizationHomepage  := Some(new URL("http://spray.io")),
    description           := "A suite of lightweight Scala libraries for building and consuming RESTful " +
                             "web services on top of Akka",
    startYear             := Some(2011),
    licenses              := Seq("Apache 2" -> new URL("http://www.apache.org/licenses/LICENSE-2.0.txt")),
    scalaVersion          := "2.10.3",
    resolvers             ++= Dependencies.resolutionRepos,
    scalacOptions         := Seq(
      "-encoding", "utf8",
      "-feature",
      "-unchecked",
      "-deprecation",
      "-target:jvm-1.6",
      "-language:_",
      "-Xlog-reflective-calls"
    )
  )

  lazy val sprayModuleSettings =
    basicSettings ++ formatSettings ++
    NightlyBuildSupport.settings ++
    net.virtualvoid.sbt.graph.Plugin.graphSettings ++
    seq(
      // scaladoc settings
      (scalacOptions in doc) <++= (name, version).map { (n, v) => Seq("-doc-title", n, "-doc-version", v) },

      // publishing
      crossPaths := false,
      publishMavenStyle := true,
      publishTo <<= version { version =>
        Some {
          "spray nexus" at {
            // public uri is repo.spray.io, we use an SSH tunnel to the nexus here
            "http://localhost:42424/content/repositories/" + {
              if (version.trim.endsWith("SNAPSHOT")) "snapshots/" else
                if (NightlyBuildSupport.isNightly) "nightlies/" else "releases/"
            }
          }
        }
      }
    )

  lazy val noPublishing = seq(
    publish := (),
    publishLocal := ()
  )

  lazy val generateSprayVersionConf = TaskKey[Seq[File]]("generate-spray-version-conf",
    "Create a reference.conf file in the managed resources folder that contains a spray.version = ... setting")

  lazy val sprayVersionConfGeneration = seq(
    (unmanagedResources in Compile) <<= (unmanagedResources in Compile).map(_.filter(_.getName != "reference.conf")),
    resourceGenerators in Compile <+= generateSprayVersionConf,
    generateSprayVersionConf <<= (unmanagedResourceDirectories in Compile, resourceManaged in Compile, version) map {
      (sourceDir, targetDir, version) => {
        val source = sourceDir / "reference.conf"
        val target = targetDir / "reference.conf"
        val conf = IO.read(source.get.head)
        IO.write(target, conf.replace("<VERSION>", version))
        Seq(target)
      }
    }
  )

<<<<<<< HEAD
=======
  lazy val siteSettings = basicSettings ++ formatSettings ++ noPublishing ++ Twirl.settings ++ Revolver.settings ++
    SiteSupport.settings ++ seq(
      resourceGenerators in Compile <+= (target in ScalaUnidoc in unidoc in LocalRootProject){ docsLocation =>
        constant(Seq(docsLocation)).map(_.flatMap(_.***.get))
      },
      assembly <<= assembly.dependsOn(unidoc in LocalRootProject)
    )

>>>>>>> 66d0edf8
  lazy val docsSettings = basicSettings ++ noPublishing ++ seq(
    unmanagedSourceDirectories in Test <<= baseDirectory { _ ** "code" get }
  )

  lazy val exampleSettings = basicSettings ++ noPublishing
  lazy val standaloneServerExampleSettings = exampleSettings ++ Revolver.settings

  lazy val benchmarkSettings = basicSettings ++ noPublishing ++ Revolver.settings ++ assemblySettings ++ Seq(
    mainClass in assembly := Some("spray.examples.Main"),
    jarName in assembly := "benchmark.jar",
    test in assembly := {},
    javaOptions in Revolver.reStart ++= Seq("-verbose:gc", "-XX:+PrintCompilation")
  )

  import com.github.siasia.WebPlugin._
  lazy val jettyExampleSettings = exampleSettings ++ webSettings // ++ disableJettyLogSettings

  import com.github.siasia.PluginKeys._
  lazy val disableJettyLogSettings = inConfig(container.Configuration) {
    seq(
      start <<= (state, port, apps, customConfiguration, configurationFiles, configurationXml) map {
        (state, port, apps, cc, cf, cx) =>
          state.get(container.attribute).get.start(port, None, Utils.NopLogger, apps, cc, cf, cx)
      }
    )
  }

  lazy val formatSettings = SbtScalariform.scalariformSettings ++ Seq(
    ScalariformKeys.preferences in Compile := formattingPreferences,
    ScalariformKeys.preferences in Test    := formattingPreferences
  )

  import scalariform.formatter.preferences._
  def formattingPreferences =
    FormattingPreferences()
      .setPreference(RewriteArrowSymbols, true)
      .setPreference(AlignParameters, true)
      .setPreference(AlignSingleLineCaseStatements, true)
      .setPreference(DoubleIndentClassDeclaration, true)

  def osgiSettings(exports: Seq[String], imports: Seq[String] = Seq.empty) =
    SbtOsgi.osgiSettings ++ Seq(
      OsgiKeys.exportPackage := exports map { pkg => pkg + ".*;version=\"${Bundle-Version}\"" },
      OsgiKeys.importPackage <<= scalaVersion { sv => Seq("""scala.*;version="$<range;[==,=+);%s>"""".format(sv)) },
      OsgiKeys.importPackage ++= imports,
      OsgiKeys.importPackage += "akka.spray.*;version=\"${Bundle-Version}\"",
      OsgiKeys.importPackage += """akka.*;version="$<range;[==,=+);$<@>>"""",
      OsgiKeys.importPackage += "*",
      OsgiKeys.additionalHeaders := Map("-removeheaders" -> "Include-Resource,Private-Package")
    )

}<|MERGE_RESOLUTION|>--- conflicted
+++ resolved
@@ -4,8 +4,6 @@
 import com.typesafe.sbt.SbtScalariform.ScalariformKeys
 import sbtassembly.Plugin.AssemblyKeys._
 import sbtassembly.Plugin._
-import sbtunidoc.Plugin._
-import sbtunidoc.Plugin.UnidocKeys._
 import spray.revolver.RevolverPlugin.Revolver
 import com.typesafe.sbt.osgi.SbtOsgi
 import SbtOsgi._
@@ -81,17 +79,6 @@
     }
   )
 
-<<<<<<< HEAD
-=======
-  lazy val siteSettings = basicSettings ++ formatSettings ++ noPublishing ++ Twirl.settings ++ Revolver.settings ++
-    SiteSupport.settings ++ seq(
-      resourceGenerators in Compile <+= (target in ScalaUnidoc in unidoc in LocalRootProject){ docsLocation =>
-        constant(Seq(docsLocation)).map(_.flatMap(_.***.get))
-      },
-      assembly <<= assembly.dependsOn(unidoc in LocalRootProject)
-    )
-
->>>>>>> 66d0edf8
   lazy val docsSettings = basicSettings ++ noPublishing ++ seq(
     unmanagedSourceDirectories in Test <<= baseDirectory { _ ** "code" get }
   )
