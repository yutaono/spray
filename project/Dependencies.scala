--- conflicted
+++ resolved
@@ -13,17 +13,10 @@
   def runtime   (deps: ModuleID*): Seq[ModuleID] = deps map (_ % "runtime")
   def container (deps: ModuleID*): Seq[ModuleID] = deps map (_ % "container")
 
-<<<<<<< HEAD
-  val scalaReflect  = "org.scala-lang"                          %   "scala-reflect"               % "2.10.3"
+  val scalaReflect  = "org.scala-lang"                          %   "scala-reflect"               % "2.10.4"
   val akkaActor     = "com.typesafe.akka"                       %%  "akka-osgi"                   % "2.2.4"
   val akkaSlf4j     = "com.typesafe.akka"                       %%  "akka-slf4j"                  % "2.2.4"
   val akkaTestKit   = "com.typesafe.akka"                       %%  "akka-testkit"                % "2.2.4"
-=======
-  val scalaReflect  = "org.scala-lang"                          %   "scala-reflect"               % "2.10.4"
-  val akkaActor     = "com.typesafe.akka"                       %%  "akka-actor"                  % "2.1.4"
-  val akkaSlf4j     = "com.typesafe.akka"                       %%  "akka-slf4j"                  % "2.1.4"
-  val akkaTestKit   = "com.typesafe.akka"                       %%  "akka-testkit"                % "2.1.4"
->>>>>>> 458ca672
   val parboiled     = "org.parboiled"                           %%  "parboiled-scala"             % "1.1.6"
   val shapeless     = "com.chuusai"                             %%  "shapeless"                   % "1.2.4"
   val scalatest     = "org.scalatest"                           %%  "scalatest"                   % "2.1.0"
