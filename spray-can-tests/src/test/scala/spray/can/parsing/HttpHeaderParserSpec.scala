/*
 * Copyright © 2011-2013 the spray project <http://spray.io>
 *
 * Licensed under the Apache License, Version 2.0 (the "License");
 * you may not use this file except in compliance with the License.
 * You may obtain a copy of the License at
 *
 * http://www.apache.org/licenses/LICENSE-2.0
 *
 * Unless required by applicable law or agreed to in writing, software
 * distributed under the License is distributed on an "AS IS" BASIS,
 * WITHOUT WARRANTIES OR CONDITIONS OF ANY KIND, either express or implied.
 * See the License for the specific language governing permissions and
 * limitations under the License.
 */

package spray.can.parsing

import java.lang.{ StringBuilder ⇒ JStringBuilder }
import com.typesafe.config.{ ConfigFactory, Config }
import org.specs2.mutable.Specification
import akka.actor.ActorSystem
import akka.util.ByteString
import spray.util._
import spray.util.Utils._
import spray.http.HttpHeaders._
import spray.http.HttpHeader
import scala.util.Random
import scala.annotation.tailrec

class HttpHeaderParserSpec extends Specification {
  val testConf: Config = ConfigFactory.parseString("""
    akka.event-handlers = ["akka.testkit.TestEventListener"]
    akka.loglevel = WARNING
    spray.can.parsing.max-header-name-length = 20
    spray.can.parsing.max-header-value-length = 21
    spray.can.parsing.header-cache.Host = 300""")
  val system = ActorSystem(actorSystemNameFrom(getClass), testConf)

  "The HttpHeaderParser" should {
    "insert the 1st value" in new TestSetup(primed = false) {
      insert("Hello", 'Hello)
      check {
        """nodes: 0/H, 0/e, 0/l, 0/l, 0/o, 1/Ω
          |nodeData:\u0020
          |values: 'Hello""" -> parser.formatRawTrie
      }
      check {
        """-H-e-l-l-o- 'Hello
          |""" -> parser.formatTrie
      }
    }

    "insert a new branch underneath a simple node" in new TestSetup(primed = false) {
      insert("Hello", 'Hello)
      insert("Hallo", 'Hallo)
      check {
        """nodes: 0/H, 1/e, 0/l, 0/l, 0/o, 1/Ω, 0/a, 0/l, 0/l, 0/o, 2/Ω
          |nodeData: 6/2/0
          |values: 'Hello, 'Hallo""" -> parser.formatRawTrie
      }
      check {
        """   ┌─a-l-l-o- 'Hallo
          |-H-e-l-l-o- 'Hello
          |""" -> parser.formatTrie
      }
    }

    "insert a new branch underneath the root" in new TestSetup(primed = false) {
      insert("Hello", 'Hello)
      insert("Hallo", 'Hallo)
      insert("Yeah", 'Yeah)
      check {
        """nodes: 2/H, 1/e, 0/l, 0/l, 0/o, 1/Ω, 0/a, 0/l, 0/l, 0/o, 2/Ω, 0/Y, 0/e, 0/a, 0/h, 3/Ω
          |nodeData: 6/2/0, 0/1/11
          |values: 'Hello, 'Hallo, 'Yeah""" -> parser.formatRawTrie
      }
      check {
        """   ┌─a-l-l-o- 'Hallo
          |-H-e-l-l-o- 'Hello
          | └─Y-e-a-h- 'Yeah
          |""" -> parser.formatTrie
      }
    }

    "insert a new branch underneath an existing branch node" in new TestSetup(primed = false) {
      insert("Hello", 'Hello)
      insert("Hallo", 'Hallo)
      insert("Yeah", 'Yeah)
      insert("Hoo", 'Hoo)
      check {
        """nodes: 2/H, 1/e, 0/l, 0/l, 0/o, 1/Ω, 0/a, 0/l, 0/l, 0/o, 2/Ω, 0/Y, 0/e, 0/a, 0/h, 3/Ω, 0/o, 0/o, 4/Ω
          |nodeData: 6/2/16, 0/1/11
          |values: 'Hello, 'Hallo, 'Yeah, 'Hoo""" -> parser.formatRawTrie
      }
      check {
        """   ┌─a-l-l-o- 'Hallo
          |-H-e-l-l-o- 'Hello
          | | └─o-o- 'Hoo
          | └─Y-e-a-h- 'Yeah
          |""" -> parser.formatTrie
      }
    }

    "support overriding of previously inserted values" in new TestSetup(primed = false) {
      insert("Hello", 'Hello)
      insert("Hallo", 'Hallo)
      insert("Yeah", 'Yeah)
      insert("Hoo", 'Hoo)
      insert("Hoo", 'Foo)
      check {
        """   ┌─a-l-l-o- 'Hallo
          |-H-e-l-l-o- 'Hello
          | | └─o-o- 'Foo
          | └─Y-e-a-h- 'Yeah
          |""" -> parser.formatTrie
      }
    }

    "prime an empty parser with all defined HeaderValueParsers" in new TestSetup() {
      check {
<<<<<<< HEAD
        """   ┌─\r-\n- EmptyHeader
=======
       """|   ┌─\r-\n- EmptyHeader
>>>>>>> a6bbdbf1
          |   |               ┌─c-h-a-r-s-e-t-:- (Accept-Charset)
          |   |       ┌─p-t---e-n-c-o-d-i-n-g-:- (Accept-Encoding)
          |   |       |     | | ┌─l-a-n-g-u-a-g-e-:- (Accept-Language)
          |   |       |     | └─r-a-n-g-e-s-:- (Accept-Ranges)
          |   |       |     |                ┌─\r-\n- Accept: */*
          |   |       |     └─:-(Accept)- -*-/-*-\r-\n- Accept: */*
          |   |       |                     ┌─a-l-l-o-w---c-r-e-d-e-n-t-i-a-l-s-:- (Access-Control-Allow-Credentials)
          |   |       |                     | |           |   ┌─h-e-a-d-e-r-s-:- (Access-Control-Allow-Headers)
          |   |       |                     | |           | ┌─m-e-t-h-o-d-s-:- (Access-Control-Allow-Methods)
          |   |       |                     | |           └─o-r-i-g-i-n-:- (Access-Control-Allow-Origin)
<<<<<<< HEAD
          |   |       |                     | | ┌─e-x-p-o-s-e---h-e-a-d-e-r-s-:- (Access-Control-Expose-Headers)
          |   |       |                     | └─m-a-x---a-g-e-:- (Access-Control-Max-Age)
          | ┌─a-c-c-e-s-s---c-o-n-t-r-o-l---r-e-q-u-e-s-t---h-e-a-d-e-r-s-:- (Access-Control-Request-Headers)
          | |   |                                           └─m-e-t-h-o-d-:- (Access-Control-Request-Method)
          | |   | ┌─l-l-o-w-:- (Allow)
          | |   └─u-t-h-o-r-i-z-a-t-i-o-n-:- (Authorization)
          | | ┌─a-c-h-e---c-o-n-t-r-o-l-:-(Cache-Control)- -m-a-x---a-g-e-=-0-\r-\n- Cache-Control: max-age=0
          | | |                                             └─n-o---c-a-c-h-e-\r-\n- Cache-Control: no-cache
          | | |     ┌─n-e-c-t-i-o-n-:-(Connection)- -K-e-e-p---A-l-i-v-e-\r-\n- Connection: Keep-Alive
          | | |     |                                | ┌─c-l-o-s-e-\r-\n- Connection: close
          | | |     |                                └─k-e-e-p---a-l-i-v-e-\r-\n- Connection: keep-alive
          | | | ┌─n-t-e-n-t---d-i-s-p-o-s-i-t-i-o-n-:- (Content-Disposition)
          | | | |             |   ┌─e-n-c-o-d-i-n-g-:- (Content-Encoding)
          | | | |             | ┌─l-e-n-g-t-h-:-(Content-Length)- -0-\r-\n- Content-Length: 0
          | | | |             └─r-a-n-g-e-:- (Content-Range)
          | | | |               └─t-y-p-e-:- (Content-Type)
          |-c-o-o-k-i-e-:- (Cookie)
          | |     ┌─d-a-t-e-:- (Date)
          | |     | ┌─t-a-g-:- (ETag)
          | |   ┌─e-x-p-e-c-t-:-(Expect)- -1-0-0---c-o-n-t-i-n-u-e-\r-\n- Expect: 100-continue
          | |   | └─h-o-s-t-:- (Host)
          | |   |       ┌─a-t-c-h-:- (If-Match)
          | | ┌─i-f---m-o-d-i-f-i-e-d---s-i-n-c-e-:- (If-Modified-Since)
          | | | |     |   ┌─n-o-n-e---m-a-t-c-h-:- (If-None-Match)
          | | | |     | ┌─r-a-n-g-e-:- (If-Range)
          | | | |     └─u-n-m-o-d-i-f-i-e-d---s-i-n-c-e-:- (If-Unmodified-Since)
          | | | |   ┌─a-s-t---m-o-d-i-f-i-e-d-:- (Last-Modified)
=======
          |   |       |                     | └─e-x-p-o-s-e---h-e-a-d-e-r-s-:- (Access-Control-Expose-Headers)
          | ┌─a-c-c-e-s-s---c-o-n-t-r-o-l---m-a-x---a-g-e-:- (Access-Control-Max-Age)
          | |   |                           |                 ┌─h-e-a-d-e-r-s-:- (Access-Control-Request-Headers)
          | |   |                           └─r-e-q-u-e-s-t---m-e-t-h-o-d-:- (Access-Control-Request-Method)
          | |   └─l-l-o-w-:- (Allow)
          | |     └─u-t-h-o-r-i-z-a-t-i-o-n-:- (Authorization)
          | | ┌─a-c-h-e---c-o-n-t-r-o-l-:-(Cache-Control)- -m-a-x---a-g-e-=-0-\r-\n- Cache-Control: max-age=0
          | | |                                             └─n-o---c-a-c-h-e-\r-\n- Cache-Control: no-cache
          | | |   ┌─n-e-c-t-i-o-n-:-(Connection)- -K-e-e-p---A-l-i-v-e-\r-\n- Connection: Keep-Alive
          | | |   |                                | ┌─c-l-o-s-e-\r-\n- Connection: close
          | | |   |                                └─k-e-e-p---a-l-i-v-e-\r-\n- Connection: keep-alive
          | | |   |           ┌─d-i-s-p-o-s-i-t-i-o-n-:- (Content-Disposition)
          | | |   |         ┌─e-n-c-o-d-i-n-g-:- (Content-Encoding)
          | | |   |         | └─l-e-n-g-t-h-:-(Content-Length)- -0-\r-\n- Content-Length: 0
          |-c-o-n-t-e-n-t---r-a-n-g-e-:- (Content-Range)
          | |   |           └─t-y-p-e-:- (Content-Type)
          | |   └─o-k-i-e-:- (Cookie)
          | |   ┌─d-a-t-e-:- (Date)
          | |   | └─e-x-p-e-c-t-:-(Expect)- -1-0-0---c-o-n-t-i-n-u-e-\r-\n- Expect: 100-continue
          | | ┌─h-o-s-t-:- (Host)
          | | | |     ┌─a-s-t---m-o-d-i-f-i-e-d-:- (Last-Modified)
          | | | |   ┌─i-n-k-:- (Link)
>>>>>>> a6bbdbf1
          | | | └─l-o-c-a-t-i-o-n-:- (Location)
          | └─o-r-i-g-i-n-:- (Origin)
          |   |                         ┌─e-n-t-i-c-a-t-e-:- (Proxy-Authenticate)
          |   |   ┌─p-r-o-x-y---a-u-t-h-o-r-i-z-a-t-i-o-n-:- (Proxy-Authorization)
          |   | ┌─r-a-n-g-e-:- (Range)
          |   | |   └─e-m-o-t-e---a-d-d-r-e-s-s-:- (Remote-Address)
          |   | |   ┌─r-v-e-r-:- (Server)
          |   └─s-e-t---c-o-o-k-i-e-:- (Set-Cookie)
          |     |   ┌─t-r-a-n-s-f-e-r---e-n-c-o-d-i-n-g-:- (Transfer-Encoding)
          |     | ┌─u-s-e-r---a-g-e-n-t-:- (User-Agent)
          |     └─w-w-w---a-u-t-h-e-n-t-i-c-a-t-e-:- (WWW-Authenticate)
          |       └─x---f-o-r-w-a-r-d-e-d---f-o-r-:- (X-Forwarded-For)
          |""" -> parser.formatTrie
      }
<<<<<<< HEAD
      parser.formatSizes === "602 nodes, 41 nodeData rows, 55 values"
=======
      parser.formatSizes === "540 nodes, 35 nodeData rows, 50 values"
>>>>>>> a6bbdbf1
      parser.contentHistogram ===
        Map("Connection" -> 3, "Content-Length" -> 1, "Accept" -> 2, "Cache-Control" -> 2, "Expect" -> 1)
    }

    "retrieve the EmptyHeader" in new TestSetup() {
      parseAndCache("\r\n")() === HttpHeaderParser.EmptyHeader
    }

    "retrieve a cached header with an exact header name match" in new TestSetup() {
      parseAndCache("Connection: close\r\nx")() === Connection("close")
    }

    "retrieve a cached header with a case-insensitive header-name match" in new TestSetup() {
      parseAndCache("Connection: close\r\nx")("coNNection: close\r\nx") === Connection("close")
    }

    "parse and cache a modelled header" in new TestSetup() {
      parseAndCache("Host: spray.io:123\r\nx")("HOST: spray.io:123\r\nx") === Host("spray.io", 123)
    }

    "parse and cache an invalid modelled header as RawHeader" in new TestSetup() {
      parseAndCache("Content-Type: abc:123\r\nx")() === RawHeader("Content-Type", "abc:123")
      parseAndCache("Origin: localhost:8080\r\nx")() === RawHeader("Origin", "localhost:8080")
    }

    "parse and cache a raw header" in new TestSetup(primed = false) {
      insert("hello: bob", 'Hello)
      val (ixA, headerA) = parseLine("Fancy-Pants: foo\r\nx")
      val (ixB, headerB) = parseLine("Fancy-pants: foo\r\nx")
      check {
        """ ┌─f-a-n-c-y---p-a-n-t-s-:-(Fancy-Pants)- -f-o-o-\r-\n- *Fancy-Pants: foo
          |-h-e-l-l-o-:- -b-o-b- 'Hello
          |""" -> parser.formatTrie
      }
      ixA === ixB
      headerA === RawHeader("Fancy-Pants", "foo")
      headerA must beTheSameAs(headerB)
    }

    "parse and cache a modelled header with line-folding" in new TestSetup() {
      parseAndCache("Connection: foo,\r\n bar\r\nx")("Connection: foo,\r\n bar\r\nx") === Connection("foo", "bar")
    }

    "parse and cache a header with a tab char in the value" in new TestSetup() {
      parseAndCache("Fancy: foo\tbar\r\nx")() === RawHeader("Fancy", "foo bar")
    }

    "produce an error message for lines with an illegal header name" in new TestSetup() {
      parseLine(" Connection: close\r\nx") must throwA[ParsingException]("Illegal character ' ' in header name")
      parseLine("Connection : close\r\nx") must throwA[ParsingException]("Illegal character ' ' in header name")
      parseLine("Connec/tion: close\r\nx") must throwA[ParsingException]("Illegal character '/' in header name")
    }

    "produce an error message for lines with a too-long header name" in new TestSetup() {
      parseLine("123456789012345678901: foo\r\nx") must
        throwA[ParsingException]("HTTP header name exceeds the configured limit of 20 characters")
    }

    "produce an error message for lines with a too-long header value" in new TestSetup() {
      parseLine("foo: 1234567890123456789012\r\nx") must
        throwA[ParsingException]("HTTP header value exceeds the configured limit of 21 characters")
    }

    "continue parsing raw headers even if the overall cache capacity is reached" in new TestSetup() {
      val randomHeaders = Stream.continually {
        val name = nextRandomString(nextRandomTokenChar, nextRandomInt(4, 16))
        val value = nextRandomString(nextRandomPrintableChar, nextRandomInt(4, 16))
        RawHeader(name, value)
      }
      randomHeaders.take(300).foldLeft(0) {
        case (acc, rawHeader) ⇒ acc + parseAndCache(rawHeader.toString + "\r\nx", rawHeader)
<<<<<<< HEAD
      } === 100 // number of cached headers
      parser.formatSizes === "3048 nodes, 113 nodeData rows, 255 values"
=======
      } === 102
      parser.formatSizes === "3045 nodes, 108 nodeData rows, 255 values"
>>>>>>> a6bbdbf1
    }

    "continue parsing modelled headers even if the overall cache capacity is reached" in new TestSetup() {
      val randomHostHeaders = Stream.continually {
        Host(
          host = nextRandomString(nextRandomTokenChar, nextRandomInt(4, 8)),
          port = nextRandomInt(1000, 10000))
      }
      randomHostHeaders.take(300).foldLeft(0) {
        case (acc, header) ⇒ acc + parseAndCache(header.toString + "\r\nx", header)
<<<<<<< HEAD
      } === 200 // number of cached headers
      parser.formatSizes === "3181 nodes, 187 nodeData rows, 255 values"
=======
      } === 205
      parser.formatSizes === "3181 nodes, 185 nodeData rows, 255 values"
>>>>>>> a6bbdbf1
    }

    "continue parsing raw headers even if the header-specific cache capacity is reached" in new TestSetup() {
      val randomHeaders = Stream.continually {
        val value = nextRandomString(nextRandomPrintableChar, nextRandomInt(4, 16))
        RawHeader("Fancy", value)
      }
      randomHeaders.take(20).foldLeft(0) {
        case (acc, rawHeader) ⇒ acc + parseAndCache(rawHeader.toString + "\r\nx", rawHeader)
      } === 12
    }

    "continue parsing modelled headers even if the header-specific cache capacity is reached" in new TestSetup() {
      val randomHeaders = Stream.continually {
        `User-Agent`(nextRandomString(nextRandomTokenChar, nextRandomInt(4, 16)))
      }
      randomHeaders.take(40).foldLeft(0) {
        case (acc, header) ⇒ acc + parseAndCache(header.toString + "\r\nx", header)
      } === 32
    }
  }

  step(system.shutdown())

  def check(pair: (String, String)) = {
    val (expected, actual) = pair
    actual === expected.stripMarginWithNewline("\n")
  }

  abstract class TestSetup(primed: Boolean = true) extends org.specs2.specification.Scope {
    val parser = HttpHeaderParser(
      settings = ParserSettings(system),
      warnOnIllegalHeader = info ⇒ system.log.warning(info.formatPretty),
      unprimed = !primed)
    def insert(line: String, value: AnyRef): Unit =
      if (parser.isEmpty) parser.insertRemainingCharsAsNewNodes(ByteString(line), value)()
      else parser.insert(ByteString(line), value)()

    def parseLine(line: String) = parser.parseHeaderLine(ByteString(line))() -> parser.resultHeader

    def parseAndCache(lineA: String)(lineB: String = lineA): HttpHeader = {
      val (ixA, headerA) = parseLine(lineA)
      val (ixB, headerB) = parseLine(lineB)
      ixA === ixB
      headerA must beTheSameAs(headerB)
      headerA
    }

    def parseAndCache(line: String, header: HttpHeader): Int = {
      val (ixA, headerA) = parseLine(line)
      val (ixB, headerB) = parseLine(line)
      headerA === header
      headerB === header
      ixA === ixB
      if (headerA eq headerB) 1 else 0
    }

    private[this] val random = new Random(42)
    def nextRandomPrintableChar(): Char = random.nextPrintableChar()
    def nextRandomInt(min: Int, max: Int) = random.nextInt(max - min) + min
    @tailrec final def nextRandomTokenChar(): Char = {
      val c = nextRandomPrintableChar()
      if (CharUtils.isTokenChar(c)) c else nextRandomTokenChar()
    }
    @tailrec final def nextRandomString(charGen: () ⇒ Char, len: Int, sb: JStringBuilder = new JStringBuilder): String =
      if (sb.length < len) nextRandomString(charGen, len, sb.append(charGen())) else sb.toString
  }
}<|MERGE_RESOLUTION|>--- conflicted
+++ resolved
@@ -119,11 +119,7 @@
 
     "prime an empty parser with all defined HeaderValueParsers" in new TestSetup() {
       check {
-<<<<<<< HEAD
         """   ┌─\r-\n- EmptyHeader
-=======
-       """|   ┌─\r-\n- EmptyHeader
->>>>>>> a6bbdbf1
           |   |               ┌─c-h-a-r-s-e-t-:- (Accept-Charset)
           |   |       ┌─p-t---e-n-c-o-d-i-n-g-:- (Accept-Encoding)
           |   |       |     | | ┌─l-a-n-g-u-a-g-e-:- (Accept-Language)
@@ -134,59 +130,35 @@
           |   |       |                     | |           |   ┌─h-e-a-d-e-r-s-:- (Access-Control-Allow-Headers)
           |   |       |                     | |           | ┌─m-e-t-h-o-d-s-:- (Access-Control-Allow-Methods)
           |   |       |                     | |           └─o-r-i-g-i-n-:- (Access-Control-Allow-Origin)
-<<<<<<< HEAD
           |   |       |                     | | ┌─e-x-p-o-s-e---h-e-a-d-e-r-s-:- (Access-Control-Expose-Headers)
           |   |       |                     | └─m-a-x---a-g-e-:- (Access-Control-Max-Age)
           | ┌─a-c-c-e-s-s---c-o-n-t-r-o-l---r-e-q-u-e-s-t---h-e-a-d-e-r-s-:- (Access-Control-Request-Headers)
-          | |   |                                           └─m-e-t-h-o-d-:- (Access-Control-Request-Method)
-          | |   | ┌─l-l-o-w-:- (Allow)
-          | |   └─u-t-h-o-r-i-z-a-t-i-o-n-:- (Authorization)
-          | | ┌─a-c-h-e---c-o-n-t-r-o-l-:-(Cache-Control)- -m-a-x---a-g-e-=-0-\r-\n- Cache-Control: max-age=0
-          | | |                                             └─n-o---c-a-c-h-e-\r-\n- Cache-Control: no-cache
-          | | |     ┌─n-e-c-t-i-o-n-:-(Connection)- -K-e-e-p---A-l-i-v-e-\r-\n- Connection: Keep-Alive
-          | | |     |                                | ┌─c-l-o-s-e-\r-\n- Connection: close
-          | | |     |                                └─k-e-e-p---a-l-i-v-e-\r-\n- Connection: keep-alive
-          | | | ┌─n-t-e-n-t---d-i-s-p-o-s-i-t-i-o-n-:- (Content-Disposition)
-          | | | |             |   ┌─e-n-c-o-d-i-n-g-:- (Content-Encoding)
-          | | | |             | ┌─l-e-n-g-t-h-:-(Content-Length)- -0-\r-\n- Content-Length: 0
-          | | | |             └─r-a-n-g-e-:- (Content-Range)
-          | | | |               └─t-y-p-e-:- (Content-Type)
-          |-c-o-o-k-i-e-:- (Cookie)
-          | |     ┌─d-a-t-e-:- (Date)
-          | |     | ┌─t-a-g-:- (ETag)
-          | |   ┌─e-x-p-e-c-t-:-(Expect)- -1-0-0---c-o-n-t-i-n-u-e-\r-\n- Expect: 100-continue
-          | |   | └─h-o-s-t-:- (Host)
-          | |   |       ┌─a-t-c-h-:- (If-Match)
-          | | ┌─i-f---m-o-d-i-f-i-e-d---s-i-n-c-e-:- (If-Modified-Since)
-          | | | |     |   ┌─n-o-n-e---m-a-t-c-h-:- (If-None-Match)
+          | | | |                                           └─m-e-t-h-o-d-:- (Access-Control-Request-Method)
+          | | | | ┌─l-l-o-w-:- (Allow)
+          | | | └─u-t-h-o-r-i-z-a-t-i-o-n-:- (Authorization)
+          | | |   ┌─a-c-h-e---c-o-n-t-r-o-l-:-(Cache-Control)- -m-a-x---a-g-e-=-0-\r-\n- Cache-Control: max-age=0
+          | | |   |                                             └─n-o---c-a-c-h-e-\r-\n- Cache-Control: no-cache
+          | | |   |   ┌─n-e-c-t-i-o-n-:-(Connection)- -K-e-e-p---A-l-i-v-e-\r-\n- Connection: Keep-Alive
+          | | |   |   |                                | ┌─c-l-o-s-e-\r-\n- Connection: close
+          | | |   |   |                                └─k-e-e-p---a-l-i-v-e-\r-\n- Connection: keep-alive
+          | | └─c-o-n-t-e-n-t---d-i-s-p-o-s-i-t-i-o-n-:- (Content-Disposition)
+          | |       |           |   ┌─e-n-c-o-d-i-n-g-:- (Content-Encoding)
+          | |       |           | ┌─l-e-n-g-t-h-:-(Content-Length)- -0-\r-\n- Content-Length: 0
+          | |       |           └─r-a-n-g-e-:- (Content-Range)
+          | |       |             └─t-y-p-e-:- (Content-Type)
+          | |       └─o-k-i-e-:- (Cookie)
+          |-d-a-t-e-:- (Date)
+          | |         ┌─t-a-g-:- (ETag)
+          | |     ┌─e-x-p-e-c-t-:-(Expect)- -1-0-0---c-o-n-t-i-n-u-e-\r-\n- Expect: 100-continue
+          | |   ┌─h-o-s-t-:- (Host)
+          | |   |         ┌─a-t-c-h-:- (If-Match)
+          | |   |     ┌─m-o-d-i-f-i-e-d---s-i-n-c-e-:- (If-Modified-Since)
+          | | ┌─i-f---n-o-n-e---m-a-t-c-h-:- (If-None-Match)
           | | | |     | ┌─r-a-n-g-e-:- (If-Range)
           | | | |     └─u-n-m-o-d-i-f-i-e-d---s-i-n-c-e-:- (If-Unmodified-Since)
-          | | | |   ┌─a-s-t---m-o-d-i-f-i-e-d-:- (Last-Modified)
-=======
-          |   |       |                     | └─e-x-p-o-s-e---h-e-a-d-e-r-s-:- (Access-Control-Expose-Headers)
-          | ┌─a-c-c-e-s-s---c-o-n-t-r-o-l---m-a-x---a-g-e-:- (Access-Control-Max-Age)
-          | |   |                           |                 ┌─h-e-a-d-e-r-s-:- (Access-Control-Request-Headers)
-          | |   |                           └─r-e-q-u-e-s-t---m-e-t-h-o-d-:- (Access-Control-Request-Method)
-          | |   └─l-l-o-w-:- (Allow)
-          | |     └─u-t-h-o-r-i-z-a-t-i-o-n-:- (Authorization)
-          | | ┌─a-c-h-e---c-o-n-t-r-o-l-:-(Cache-Control)- -m-a-x---a-g-e-=-0-\r-\n- Cache-Control: max-age=0
-          | | |                                             └─n-o---c-a-c-h-e-\r-\n- Cache-Control: no-cache
-          | | |   ┌─n-e-c-t-i-o-n-:-(Connection)- -K-e-e-p---A-l-i-v-e-\r-\n- Connection: Keep-Alive
-          | | |   |                                | ┌─c-l-o-s-e-\r-\n- Connection: close
-          | | |   |                                └─k-e-e-p---a-l-i-v-e-\r-\n- Connection: keep-alive
-          | | |   |           ┌─d-i-s-p-o-s-i-t-i-o-n-:- (Content-Disposition)
-          | | |   |         ┌─e-n-c-o-d-i-n-g-:- (Content-Encoding)
-          | | |   |         | └─l-e-n-g-t-h-:-(Content-Length)- -0-\r-\n- Content-Length: 0
-          |-c-o-n-t-e-n-t---r-a-n-g-e-:- (Content-Range)
-          | |   |           └─t-y-p-e-:- (Content-Type)
-          | |   └─o-k-i-e-:- (Cookie)
-          | |   ┌─d-a-t-e-:- (Date)
-          | |   | └─e-x-p-e-c-t-:-(Expect)- -1-0-0---c-o-n-t-i-n-u-e-\r-\n- Expect: 100-continue
-          | | ┌─h-o-s-t-:- (Host)
-          | | | |     ┌─a-s-t---m-o-d-i-f-i-e-d-:- (Last-Modified)
-          | | | |   ┌─i-n-k-:- (Link)
->>>>>>> a6bbdbf1
-          | | | └─l-o-c-a-t-i-o-n-:- (Location)
+          | | | └─l-a-s-t---m-o-d-i-f-i-e-d-:- (Last-Modified)
+          | | |     | ┌─i-n-k-:- (Link)
+          | | |     └─o-c-a-t-i-o-n-:- (Location)
           | └─o-r-i-g-i-n-:- (Origin)
           |   |                         ┌─e-n-t-i-c-a-t-e-:- (Proxy-Authenticate)
           |   |   ┌─p-r-o-x-y---a-u-t-h-o-r-i-z-a-t-i-o-n-:- (Proxy-Authorization)
@@ -200,11 +172,7 @@
           |       └─x---f-o-r-w-a-r-d-e-d---f-o-r-:- (X-Forwarded-For)
           |""" -> parser.formatTrie
       }
-<<<<<<< HEAD
-      parser.formatSizes === "602 nodes, 41 nodeData rows, 55 values"
-=======
-      parser.formatSizes === "540 nodes, 35 nodeData rows, 50 values"
->>>>>>> a6bbdbf1
+      parser.formatSizes === "607 nodes, 41 nodeData rows, 56 values"
       parser.contentHistogram ===
         Map("Connection" -> 3, "Content-Length" -> 1, "Accept" -> 2, "Cache-Control" -> 2, "Expect" -> 1)
     }
@@ -276,13 +244,8 @@
       }
       randomHeaders.take(300).foldLeft(0) {
         case (acc, rawHeader) ⇒ acc + parseAndCache(rawHeader.toString + "\r\nx", rawHeader)
-<<<<<<< HEAD
-      } === 100 // number of cached headers
-      parser.formatSizes === "3048 nodes, 113 nodeData rows, 255 values"
-=======
-      } === 102
-      parser.formatSizes === "3045 nodes, 108 nodeData rows, 255 values"
->>>>>>> a6bbdbf1
+      } === 99 // number of cached headers
+      parser.formatSizes === "3040 nodes, 114 nodeData rows, 255 values"
     }
 
     "continue parsing modelled headers even if the overall cache capacity is reached" in new TestSetup() {
@@ -293,13 +256,8 @@
       }
       randomHostHeaders.take(300).foldLeft(0) {
         case (acc, header) ⇒ acc + parseAndCache(header.toString + "\r\nx", header)
-<<<<<<< HEAD
-      } === 200 // number of cached headers
-      parser.formatSizes === "3181 nodes, 187 nodeData rows, 255 values"
-=======
-      } === 205
-      parser.formatSizes === "3181 nodes, 185 nodeData rows, 255 values"
->>>>>>> a6bbdbf1
+      } === 199 // number of cached headers
+      parser.formatSizes === "3173 nodes, 186 nodeData rows, 255 values"
     }
 
     "continue parsing raw headers even if the header-specific cache capacity is reached" in new TestSetup() {
