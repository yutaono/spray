--- conflicted
+++ resolved
@@ -36,20 +36,10 @@
         case pattern :: remaining ⇒
           val check: String ⇒ Boolean =
             (pattern endsWith '*', pattern startsWith '*') match {
-<<<<<<< HEAD
-              case (true, true) ⇒
-                val p = pattern.drop(1).dropRight(1); _.contains(p)
-              case (true, false) ⇒
-                val p = pattern.dropRight(1); _.startsWith(p)
-              case (false, true) ⇒
-                val p = pattern.drop(1); _.endsWith(p)
-              case _ ⇒ _ == pattern
-=======
               case (true, true)  ⇒ { val p = pattern.drop(1).dropRight(1); _.contains(p) }
               case (true, false) ⇒ { val p = pattern.dropRight(1); _.startsWith(p) }
               case (false, true) ⇒ { val p = pattern.drop(1); _.endsWith(p) }
               case _             ⇒ _ == pattern
->>>>>>> ec71aace
             }
           rec(remaining, host ⇒ !check(host) && result(host))
       }
