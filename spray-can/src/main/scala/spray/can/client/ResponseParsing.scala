--- conflicted
+++ resolved
@@ -81,11 +81,7 @@
           }
 
           val eventPipeline: EPL = {
-<<<<<<< HEAD
-            case Tcp.Received(data: ByteString) ⇒ processReceivedData(data)
-=======
             case Tcp.Received(data) ⇒ processReceivedData(data)
->>>>>>> 06efe9cf
 
             case ev @ Http.PeerClosed ⇒
               processReceivedData(ByteString.empty)
