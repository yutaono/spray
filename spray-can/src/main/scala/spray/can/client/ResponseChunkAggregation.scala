/*
 * Copyright (C) 2011-2013 spray.io
 *
 * Licensed under the Apache License, Version 2.0 (the "License");
 * you may not use this file except in compliance with the License.
 * You may obtain a copy of the License at
 *
 * http://www.apache.org/licenses/LICENSE-2.0
 *
 * Unless required by applicable law or agreed to in writing, software
 * distributed under the License is distributed on an "AS IS" BASIS,
 * WITHOUT WARRANTIES OR CONDITIONS OF ANY KIND, either express or implied.
 * See the License for the specific language governing permissions and
 * limitations under the License.
 */

package spray.can.client

import akka.util.{ ByteString, ByteStringBuilder }
import spray.http._
import spray.io._
<<<<<<< HEAD
=======
import spray.can.Http
>>>>>>> af24d2fa

object ResponseChunkAggregation {

  def apply(limit: Int): PipelineStage =
    new PipelineStage {
      def apply(context: PipelineContext, commandPL: CPL, eventPL: EPL): Pipelines =
        new Pipelines with DynamicEventPipeline {
          val commandPipeline = commandPL

<<<<<<< HEAD
          val eventPipeline: EPL = {
            case HttpEvent(ChunkedResponseStart(res)) ⇒ if (!closed) {
              response = res
              if (res.entity.buffer.length <= limit) bb = BufferBuilder(res.entity.buffer)
              else closeWithError()
            }

            case HttpEvent(MessageChunk(body, _)) ⇒ if (!closed) {
              assert(bb != null)
              if (bb.size + body.length <= limit) bb.append(body)
=======
          val initialEventPipeline: EPL = {
            case Http.MessageEvent(ChunkedResponseStart(response)) ⇒
              eventPipeline.become(aggregating(response))

            case ev ⇒ eventPL(ev)
          }

          def aggregating(response: HttpResponse, bb: ByteStringBuilder = ByteString.newBuilder): EPL = {
            case Http.MessageEvent(MessageChunk(body, _)) ⇒
              if (bb.length + body.length <= limit) bb.putBytes(body)
>>>>>>> af24d2fa
              else closeWithError()

<<<<<<< HEAD
            case HttpEvent(_: ChunkedMessageEnd) ⇒ if (!closed) {
              assert(response != null && bb != null)
              eventPL(HttpEvent(response.copy(entity = response.entity.map((ct, _) ⇒ ct -> bb.toArray))))
              response = null
              bb = null
            }
=======
            case Http.MessageEvent(_: ChunkedMessageEnd) ⇒
              val contentType = response.header[HttpHeaders.`Content-Type`] match {
                case Some(x) ⇒ x.contentType
                case None    ⇒ ContentTypes.`application/octet-stream`
              }
              eventPL(Http.MessageEvent(response.copy(entity = HttpEntity(contentType, bb.result().toArray[Byte]))))
              eventPipeline.become(initialEventPipeline)
>>>>>>> af24d2fa

            case ev ⇒ eventPL(ev)
          }

          def closeWithError() {
            context.log.error("Aggregated response entity greater than configured limit of {} bytes," +
              "closing connection", limit)
            commandPL(Http.Close)
            eventPipeline.become(eventPL) // disable this stage
          }
        }
    }
}<|MERGE_RESOLUTION|>--- conflicted
+++ resolved
@@ -19,10 +19,7 @@
 import akka.util.{ ByteString, ByteStringBuilder }
 import spray.http._
 import spray.io._
-<<<<<<< HEAD
-=======
 import spray.can.Http
->>>>>>> af24d2fa
 
 object ResponseChunkAggregation {
 
@@ -32,18 +29,6 @@
         new Pipelines with DynamicEventPipeline {
           val commandPipeline = commandPL
 
-<<<<<<< HEAD
-          val eventPipeline: EPL = {
-            case HttpEvent(ChunkedResponseStart(res)) ⇒ if (!closed) {
-              response = res
-              if (res.entity.buffer.length <= limit) bb = BufferBuilder(res.entity.buffer)
-              else closeWithError()
-            }
-
-            case HttpEvent(MessageChunk(body, _)) ⇒ if (!closed) {
-              assert(bb != null)
-              if (bb.size + body.length <= limit) bb.append(body)
-=======
           val initialEventPipeline: EPL = {
             case Http.MessageEvent(ChunkedResponseStart(response)) ⇒
               eventPipeline.become(aggregating(response))
@@ -53,18 +38,9 @@
 
           def aggregating(response: HttpResponse, bb: ByteStringBuilder = ByteString.newBuilder): EPL = {
             case Http.MessageEvent(MessageChunk(body, _)) ⇒
-              if (bb.length + body.length <= limit) bb.putBytes(body)
->>>>>>> af24d2fa
+              if (bb.result().length + body.length <= limit) bb.++=(body)
               else closeWithError()
 
-<<<<<<< HEAD
-            case HttpEvent(_: ChunkedMessageEnd) ⇒ if (!closed) {
-              assert(response != null && bb != null)
-              eventPL(HttpEvent(response.copy(entity = response.entity.map((ct, _) ⇒ ct -> bb.toArray))))
-              response = null
-              bb = null
-            }
-=======
             case Http.MessageEvent(_: ChunkedMessageEnd) ⇒
               val contentType = response.header[HttpHeaders.`Content-Type`] match {
                 case Some(x) ⇒ x.contentType
@@ -72,7 +48,6 @@
               }
               eventPL(Http.MessageEvent(response.copy(entity = HttpEntity(contentType, bb.result().toArray[Byte]))))
               eventPipeline.become(initialEventPipeline)
->>>>>>> af24d2fa
 
             case ev ⇒ eventPL(ev)
           }
