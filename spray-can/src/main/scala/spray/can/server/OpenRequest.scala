--- conflicted
+++ resolved
@@ -163,15 +163,8 @@
 
       state =
         state match {
-<<<<<<< HEAD
-          case WaitingForChunkHandlerBuffering(_, receiveds) ⇒
-            receiveds.foreach(dispatch); ReceivingRequestChunks(handler)
-          case WaitingForChunkHandlerReceivedAll(_, receiveds) ⇒
-            receiveds.foreach(dispatch); WaitingForResponse(handler)
-=======
           case WaitingForChunkHandlerBuffering(_, receiveds) ⇒ { receiveds.foreach(dispatch); ReceivingRequestChunks(handler) }
           case WaitingForChunkHandlerReceivedAll(_, receiveds) ⇒ { receiveds.foreach(dispatch); WaitingForResponse(handler) }
->>>>>>> ec71aace
           case x ⇒ throw new IllegalStateException("Didn't expect " + x)
         }
     }
