/*
 * Copyright © 2011-2013 the spray project <http://spray.io>
 *
 * Licensed under the Apache License, Version 2.0 (the "License");
 * you may not use this file except in compliance with the License.
 * You may obtain a copy of the License at
 *
 * http://www.apache.org/licenses/LICENSE-2.0
 *
 * Unless required by applicable law or agreed to in writing, software
 * distributed under the License is distributed on an "AS IS" BASIS,
 * WITHOUT WARRANTIES OR CONDITIONS OF ANY KIND, either express or implied.
 * See the License for the specific language governing permissions and
 * limitations under the License.
 */
package spray.io

import java.io.{ BufferedWriter, OutputStreamWriter, InputStreamReader, BufferedReader }
import javax.net.ssl._
import java.net.InetSocketAddress
import java.security.{ KeyStore, SecureRandom }
import java.util.concurrent.atomic.AtomicInteger
import akka.util.duration._
import com.typesafe.config.{ ConfigFactory, Config }
import scala.annotation.tailrec
import akka.dispatch.Future
import org.specs2.mutable.Specification
import org.specs2.time.NoTimeConversions
import akka.actor._
import akka.testkit.TestProbe
import akka.util.{ ByteString, Timeout }
import akka.io.{ IO, Tcp }
import spray.testkit.TestUtils
import spray.util._

class SslTlsSupportSpec extends Specification with NoTimeConversions {

  implicit val timeOut: Timeout = 1.second
  val testConf: Config = ConfigFactory.parseString("""
    akka {
      event-handlers = ["akka.testkit.TestEventListener"]
      loglevel = WARNING
      io.tcp.trace-logging = off
    }""")
  val sslTraceLogging = true
  implicit val system = ActorSystem(Utils.actorSystemNameFrom(getClass), testConf)
  import system.dispatcher

  "The SslTlsSupport" should {

    "support a simple encrypted dialog between a Java client and a Java server (test infrastructure)" in new TestSetup {
      val server = new JavaSslServer
      val clientConn = newJavaSslClientConnection(server.address)
      val serverConn = server.acceptOne()

      inParallel(clientConn.writeLn("Foo"), serverConn.readLn()) === "Foo"
      inParallel(serverConn.writeLn("bar"), clientConn.readLn()) === "bar"
      inParallel(serverConn.writeLn("baz"), clientConn.readLn()) === "baz"
      inParallel(clientConn.writeLn("yeah"), serverConn.readLn()) === "yeah"

      val baselineSessionCounts = sessionCounts()
      clientConn.close()
      sessionCounts() === baselineSessionCounts
      serverConn.close()
      sessionCounts() === baselineSessionCounts
      server.close()
      sessionCounts() === baselineSessionCounts
    }

    "support a simple encrypted dialog between a spray client and a Java server" in new TestSetup {
      val server = new JavaSslServer
      val connAttempt = attemptSpraySslClientConnection(server.address)
      val serverConn = server.acceptOne()
      val clientConn = connAttempt.finishConnect()

      clientConn.writeLn("Foo")
      serverConn.readLn() === "Foo"
      serverConn.writeLn("bar")
      clientConn.expectReceivedString("bar\n")
      serverConn.writeLn("baz")
      clientConn.expectReceivedString("baz\n")
      clientConn.writeLn("yeah")
      serverConn.readLn() === "yeah"

      val baselineSessionCounts = sessionCounts()
      serverConn.close()
      sessionCounts() === baselineSessionCounts
      clientConn.events.expectMsg(Tcp.PeerClosed)
      server.close()
      sessionCounts() === baselineSessionCounts
      TestUtils.verifyActorTermination(clientConn.handler)
    }

    "support a simple encrypted dialog between a Java client and a spray server" in new TestSetup {
      val server = new SpraySslServer
      val clientConn = newJavaSslClientConnection(server.address)
      val serverConn = server.acceptOne()

      clientConn.writeLn("Foo")
      serverConn.expectReceivedString("Foo\n")
      serverConn.writeLn("bar")
      clientConn.readLn() === "bar"
      serverConn.writeLn("baz")
      clientConn.readLn() === "baz"
      clientConn.writeLn("yeah")
      serverConn.expectReceivedString("yeah\n")

      val baselineSessionCounts = sessionCounts()
      clientConn.close()
      sessionCounts() === baselineSessionCounts
      serverConn.events.expectMsg(Tcp.PeerClosed)
      TestUtils.verifyActorTermination(serverConn.handler)
      server.close()
      sessionCounts() === baselineSessionCounts
    }

    "support a simple encrypted dialog between a spray client and a spray server" in new TestSetup {
      val server = new SpraySslServer
      val connAttempt = attemptSpraySslClientConnection(server.address)
      val serverConn = server.acceptOne()
      val clientConn = connAttempt.finishConnect()

      clientConn.writeLn("Foo")
      serverConn.expectReceivedString("Foo\n")
      serverConn.writeLn("bar")
      clientConn.expectReceivedString("bar\n")
      serverConn.writeLn("baz")
      clientConn.expectReceivedString("baz\n")
      clientConn.writeLn("yeah")
      serverConn.expectReceivedString("yeah\n")

      val baselineSessionCounts = sessionCounts()
      clientConn.command(Tcp.Close)
      serverConn.events.expectMsg(Tcp.PeerClosed)
      TestUtils.verifyActorTermination(serverConn.handler)
      sessionCounts() === baselineSessionCounts
      clientConn.events.expectMsg(Tcp.Closed)
      TestUtils.verifyActorTermination(clientConn.handler)
      server.close()
      sessionCounts() === baselineSessionCounts
    }

    "correctly handle a ConfirmedClose command" in new TestSetup {
      val server = new JavaSslServer
      val connAttempt = attemptSpraySslClientConnection(server.address)
      val serverConn = server.acceptOne()
      val clientConn = connAttempt.finishConnect()

      clientConn.writeLn("Foo")
      serverConn.readLn() === "Foo"
      serverConn.writeLn("bar")
      clientConn.expectReceivedString("bar\n")

      clientConn.command(Tcp.ConfirmedClose)
      serverConn.readLn()
      clientConn.events.expectMsg(Tcp.ConfirmedClosed)
      TestUtils.verifyActorTermination(clientConn.handler)
      serverConn.close()
      server.close()
    }
    "properly handle half-delivered SSL frames in a dialog between a spray client and a spray server" in new TestSetup {
      val server = new SpraySslServer
      val connAttempt = attemptSpraySslClientConnection(server.address)
      val serverConn = server.acceptOne()

      // finish connect manually to specify custom handler
      val connectedProbe = connAttempt.connectedProbe
      val connected = connectedProbe.expectMsgType[Tcp.Connected]
      val connActor = connectedProbe.sender

      object StartChunking
      object clientConn extends SslConnection with SpraySslClientConnection {
        def connection: ActorRef = connActor

        /**
         * A special connection actor that can be switched into a mode in which Tcp.Received bytes are chunked into two
         * Tcp.Received events: one with 100 bytes and one with the rest. This enables to test what happens if SSL
         * frames are only received partly.
         */
        class ReceiveChunkingConnectionActor extends ConnectionActor[ClientSSLEngineProvider](events.ref, connection, connected)(ClientSSLEngineProvider.default) {
          val realReceive = super.receive
          override def receive = justForward
          def justForward: Receive = {
            case StartChunking                   ⇒ context.become(chunking)
            case x if realReceive.isDefinedAt(x) ⇒ realReceive(x)
          }
          def chunking: Receive = {
            case x @ Tcp.Received(data) ⇒
              realReceive(Tcp.Received(data.take(100)))
              val rest = data.drop(100)
              if (rest.nonEmpty) realReceive(Tcp.Received(rest))
            case x if realReceive.isDefinedAt(x) ⇒ realReceive(x)
          }
        }
        lazy val handler = system.actorOf(Props(new ReceiveChunkingConnectionActor), "client" + counter.incrementAndGet())
      }

      clientConn.writeLn("Foo")
      serverConn.expectReceivedString("Foo\n")
      // only start chunking after the handshake
      clientConn.handler ! StartChunking
      val text = "bar" * 500
      object MyAck extends Tcp.Event
      serverConn.command(Tcp.Write(ByteString(text + '\n'), MyAck))
      clientConn.expectReceivedString(text + "\n")
      serverConn.events.expectMsg(MyAck)
      serverConn.events.expectNoMsg()

      val baselineSessionCounts = sessionCounts()
      clientConn.command(Tcp.Close)
      serverConn.events.expectMsg(Tcp.PeerClosed)
      TestUtils.verifyActorTermination(serverConn.handler)
      sessionCounts() === baselineSessionCounts
      clientConn.events.expectMsg(Tcp.Closed)
      TestUtils.verifyActorTermination(clientConn.handler)
      server.close()
      sessionCounts() === baselineSessionCounts
    }

    "produce a PeerClosed event upon receiving an SSL-level termination sequence" in new TestSetup {
      val server = new JavaSslServer
      val connAttempt = attemptSpraySslClientConnection(server.address)
      val serverConn = server.acceptOne()
      val clientConn = connAttempt.finishConnect()

      clientConn.writeLn("Foo")
      serverConn.readLn() === "Foo"
      serverConn.writeLn("bar")
      clientConn.expectReceivedString("bar\n")

      serverConn.close()
      clientConn.events.expectMsg(Tcp.PeerClosed)
      TestUtils.verifyActorTermination(clientConn.handler)
      server.close()
    }

    "handle untrusted server certificates gracefully" in new TestSetup {
      override implicit val sslContext = SSLContext.getDefault

      val server = new SpraySslServer
      val connAttempt = attemptSpraySslClientConnection(server.address)
      val serverConn = server.acceptOne()
      val clientConn = connAttempt.finishConnect()

      clientConn.writeLn("Foo")
      serverConn.events.expectMsg(Tcp.Aborted)
      TestUtils.verifyActorTermination(serverConn.handler)
      clientConn.events.expectMsgType[Tcp.ErrorClosed]
      TestUtils.verifyActorTermination(clientConn.handler)
      server.close()
    }
  }

  step { system.shutdown() }

  val counter = new AtomicInteger

  class TestSetup(publishSslSessionInfo: Boolean = false) extends org.specs2.specification.Scope {
    implicit val sslContext = createSSLContext("/ssl-test-keystore.jks", "")

    def sessionCounts() = (clientSessions().length, serverSessions().length)
    def clientSessions() = sessions(_.getServerSessionContext)
    def serverSessions() = sessions(_.getClientSessionContext)
    def invalidateSessions() = {
      clientSessions().foreach(_.invalidate())
      serverSessions().foreach(_.invalidate())
    }

    def inParallel(body1: ⇒ Unit, expr2: ⇒ String): String =
      Future.sequence(List(Future(body1), Future(expr2))).await.apply(1).asInstanceOf[String]

    def newJavaSslClientConnection(address: InetSocketAddress) =
      new JavaServerConnection(sslContext.getSocketFactory.createSocket(address.getHostName, address.getPort).asInstanceOf[SSLSocket])

    class JavaSslServer {
      val address = Utils.temporaryServerAddress()
      private val serverSocket = sslContext.getServerSocketFactory.createServerSocket(address.getPort).asInstanceOf[SSLServerSocket]
      def acceptOne() = new JavaServerConnection(serverSocket.accept().asInstanceOf[SSLSocket])
      def close(): Unit = serverSocket.close()
    }

    class JavaServerConnection(socket: SSLSocket) {
      private val reader = new BufferedReader(new InputStreamReader(socket.getInputStream))
      private val writer = new BufferedWriter(new OutputStreamWriter(socket.getOutputStream))
      def readLn() = reader.readLine()
      def writeLn(msg: String) = {
        writer.write(msg + '\n')
        writer.flush()
      }
      def close(): Unit = socket.close()
    }

    def attemptSpraySslClientConnection(address: InetSocketAddress) = {
      val probe = TestProbe()
      probe.send(IO(Tcp), Tcp.Connect(address))
      new SpraySslClientConnectionAttempt(probe)
    }

    class SpraySslClientConnectionAttempt(val connectedProbe: TestProbe) {
      def finishConnect() =
        new SimpleSpraySslClientConnection(connectedProbe.expectMsgType[Tcp.Connected], connectedProbe.sender)
    }

    sealed abstract class SslConnection {
      val events = TestProbe()
      @tailrec final def expectReceivedString(data: String): Unit = {
        data.isEmpty must beFalse
        val got = events.expectMsgType[Tcp.Received].data.utf8String
        data.startsWith(got) must beTrue
        if (got.length < data.length)
          expectReceivedString(data drop got.length)
      }
    }

    trait SpraySslClientConnection {
      def connection: ActorRef
      def handler: ActorRef
      connection ! Tcp.Register(handler, keepOpenOnPeerClosed = true)
      def command(msg: Any): Unit = handler ! msg
      def writeLn(msg: String) = command(Tcp.Write(ByteString(msg + '\n')))
    }
    class SimpleSpraySslClientConnection(connected: Tcp.Connected, val connection: ActorRef)
        extends SslConnection
        with SpraySslClientConnection {
      lazy val handler = system.actorOf(Props(new ConnectionActor[ClientSSLEngineProvider](events.ref, connection, connected)),
        "client" + counter.incrementAndGet())
    }

    class SpraySslServer {
      val address = Utils.temporaryServerAddress()
      private val bindProbe = TestProbe()
      private val acceptProbe = TestProbe()
      bindProbe.send(IO(Tcp), Tcp.Bind(acceptProbe.ref, address))
      bindProbe.expectMsgType[Tcp.Bound]
      def acceptOne() = new SpraySslServerConnection(acceptProbe.expectMsgType[Tcp.Connected], acceptProbe.sender)
      def close(): Unit = {
        bindProbe.sender.!(Tcp.Unbind)(bindProbe.ref)
        bindProbe.expectMsg(Tcp.Unbound)
      }
    }

    class SpraySslServerConnection(connected: Tcp.Connected, connection: ActorRef) extends SslConnection {
      val handler = system.actorOf(Props(new ConnectionActor[ServerSSLEngineProvider](events.ref, connection, connected)),
        "server" + counter.incrementAndGet())
      connection ! Tcp.Register(handler, keepOpenOnPeerClosed = true)
      def command(msg: Any): Unit = handler ! msg
      def writeLn(msg: String) = command(Tcp.Write(ByteString(msg + '\n')))
    }

    class ConnectionActor[T <: (PipelineContext ⇒ Option[SSLEngine])](events: ActorRef, connection: ActorRef,
                                                                      connected: Tcp.Connected)(implicit engineProvider: T) extends ConnectionHandler {
<<<<<<< HEAD
      lazy val pipeline = frontend >> SslTlsSupport(128, publishSslSessionInfo, sslTraceLogging)
=======
      context.watch(connection)
      val pipeline = frontend >> SslTlsSupport(128, publishSslSessionInfo, sslTraceLogging)
>>>>>>> c7019417
      def receive = running(connection, pipeline, createSslTlsContext[T](connected))
      def frontend: PipelineStage = new PipelineStage {
        def apply(context: PipelineContext, commandPL: CPL, eventPL: EPL): Pipelines =
          new Pipelines {
            val commandPipeline = commandPL
            val eventPipeline: EPL = {
              case ev ⇒
                events.tell(ev, context.sender)
                if (ev.isInstanceOf[Tcp.ConnectionClosed]) eventPL(ev)
            }
          }
      }
    }

    private def sessions(f: SSLContext ⇒ SSLSessionContext): Seq[SSLSession] = {
      import collection.JavaConverters._
      val ctx = f(sslContext)
      ctx.getIds.asScala.toSeq.map(ctx.getSession)
    }
    private def createSSLContext(keyStoreResource: String, password: String): SSLContext = {
      val keyStore = KeyStore.getInstance("jks")
      keyStore.load(getClass.getResourceAsStream(keyStoreResource), password.toCharArray)
      val keyManagerFactory = KeyManagerFactory.getInstance("SunX509")
      keyManagerFactory.init(keyStore, password.toCharArray)
      val trustManagerFactory = TrustManagerFactory.getInstance("SunX509")
      trustManagerFactory.init(keyStore)
      val context = SSLContext.getInstance("SSL")
      context.init(keyManagerFactory.getKeyManagers, trustManagerFactory.getTrustManagers, new SecureRandom)
      context
    }
    private def createSslTlsContext[T <: (PipelineContext ⇒ Option[SSLEngine])](connected: Tcp.Connected)(implicit engineProvider: T, context: ActorContext): SslTlsContext =
      new SslTlsContext {
        def actorContext = context
        def remoteAddress = connected.remoteAddress
        def localAddress = connected.localAddress
        def log = LoggingContext.fromActorRefFactory(context)
        def sslEngine = engineProvider(this)
      }
  }
}<|MERGE_RESOLUTION|>--- conflicted
+++ resolved
@@ -349,12 +349,8 @@
 
     class ConnectionActor[T <: (PipelineContext ⇒ Option[SSLEngine])](events: ActorRef, connection: ActorRef,
                                                                       connected: Tcp.Connected)(implicit engineProvider: T) extends ConnectionHandler {
-<<<<<<< HEAD
+      context.watch(connection)
       lazy val pipeline = frontend >> SslTlsSupport(128, publishSslSessionInfo, sslTraceLogging)
-=======
-      context.watch(connection)
-      val pipeline = frontend >> SslTlsSupport(128, publishSslSessionInfo, sslTraceLogging)
->>>>>>> c7019417
       def receive = running(connection, pipeline, createSslTlsContext[T](connected))
       def frontend: PipelineStage = new PipelineStage {
         def apply(context: PipelineContext, commandPL: CPL, eventPL: EPL): Pipelines =
